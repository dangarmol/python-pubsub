{
  "clientLibrary": {
    "apis": [
      {
        "id": "google.pubsub.v1",
        "version": "v1"
      }
    ],
    "language": "PYTHON",
    "name": "google-cloud-pubsub",
<<<<<<< HEAD
    "version": "0.1.0"
=======
    "version": "2.19.1"
>>>>>>> e80342f3
  },
  "snippets": [
    {
      "canonical": true,
      "clientMethod": {
        "async": true,
        "client": {
          "fullName": "google.pubsub_v1.PublisherAsyncClient",
          "shortName": "PublisherAsyncClient"
        },
        "fullName": "google.pubsub_v1.PublisherAsyncClient.create_topic",
        "method": {
          "fullName": "google.pubsub.v1.Publisher.CreateTopic",
          "service": {
            "fullName": "google.pubsub.v1.Publisher",
            "shortName": "Publisher"
          },
          "shortName": "CreateTopic"
        },
        "parameters": [
          {
            "name": "request",
            "type": "google.pubsub_v1.types.Topic"
          },
          {
            "name": "name",
            "type": "str"
          },
          {
            "name": "retry",
            "type": "google.api_core.retry.Retry"
          },
          {
            "name": "timeout",
            "type": "float"
          },
          {
            "name": "metadata",
            "type": "Sequence[Tuple[str, str]"
          }
        ],
        "resultType": "google.pubsub_v1.types.Topic",
        "shortName": "create_topic"
      },
      "description": "Sample for CreateTopic",
      "file": "pubsub_v1_generated_publisher_create_topic_async.py",
      "language": "PYTHON",
      "origin": "API_DEFINITION",
      "regionTag": "pubsub_v1_generated_Publisher_CreateTopic_async",
      "segments": [
        {
          "end": 51,
          "start": 27,
          "type": "FULL"
        },
        {
          "end": 51,
          "start": 27,
          "type": "SHORT"
        },
        {
          "end": 40,
          "start": 38,
          "type": "CLIENT_INITIALIZATION"
        },
        {
          "end": 45,
          "start": 41,
          "type": "REQUEST_INITIALIZATION"
        },
        {
          "end": 48,
          "start": 46,
          "type": "REQUEST_EXECUTION"
        },
        {
          "end": 52,
          "start": 49,
          "type": "RESPONSE_HANDLING"
        }
      ],
      "title": "pubsub_v1_generated_publisher_create_topic_async.py"
    },
    {
      "canonical": true,
      "clientMethod": {
        "client": {
          "fullName": "google.pubsub_v1.PublisherClient",
          "shortName": "PublisherClient"
        },
        "fullName": "google.pubsub_v1.PublisherClient.create_topic",
        "method": {
          "fullName": "google.pubsub.v1.Publisher.CreateTopic",
          "service": {
            "fullName": "google.pubsub.v1.Publisher",
            "shortName": "Publisher"
          },
          "shortName": "CreateTopic"
        },
        "parameters": [
          {
            "name": "request",
            "type": "google.pubsub_v1.types.Topic"
          },
          {
            "name": "name",
            "type": "str"
          },
          {
            "name": "retry",
            "type": "google.api_core.retry.Retry"
          },
          {
            "name": "timeout",
            "type": "float"
          },
          {
            "name": "metadata",
            "type": "Sequence[Tuple[str, str]"
          }
        ],
        "resultType": "google.pubsub_v1.types.Topic",
        "shortName": "create_topic"
      },
      "description": "Sample for CreateTopic",
      "file": "pubsub_v1_generated_publisher_create_topic_sync.py",
      "language": "PYTHON",
      "origin": "API_DEFINITION",
      "regionTag": "pubsub_v1_generated_Publisher_CreateTopic_sync",
      "segments": [
        {
          "end": 51,
          "start": 27,
          "type": "FULL"
        },
        {
          "end": 51,
          "start": 27,
          "type": "SHORT"
        },
        {
          "end": 40,
          "start": 38,
          "type": "CLIENT_INITIALIZATION"
        },
        {
          "end": 45,
          "start": 41,
          "type": "REQUEST_INITIALIZATION"
        },
        {
          "end": 48,
          "start": 46,
          "type": "REQUEST_EXECUTION"
        },
        {
          "end": 52,
          "start": 49,
          "type": "RESPONSE_HANDLING"
        }
      ],
      "title": "pubsub_v1_generated_publisher_create_topic_sync.py"
    },
    {
      "canonical": true,
      "clientMethod": {
        "async": true,
        "client": {
          "fullName": "google.pubsub_v1.PublisherAsyncClient",
          "shortName": "PublisherAsyncClient"
        },
        "fullName": "google.pubsub_v1.PublisherAsyncClient.delete_topic",
        "method": {
          "fullName": "google.pubsub.v1.Publisher.DeleteTopic",
          "service": {
            "fullName": "google.pubsub.v1.Publisher",
            "shortName": "Publisher"
          },
          "shortName": "DeleteTopic"
        },
        "parameters": [
          {
            "name": "request",
            "type": "google.pubsub_v1.types.DeleteTopicRequest"
          },
          {
            "name": "topic",
            "type": "str"
          },
          {
            "name": "retry",
            "type": "google.api_core.retry.Retry"
          },
          {
            "name": "timeout",
            "type": "float"
          },
          {
            "name": "metadata",
            "type": "Sequence[Tuple[str, str]"
          }
        ],
        "shortName": "delete_topic"
      },
      "description": "Sample for DeleteTopic",
      "file": "pubsub_v1_generated_publisher_delete_topic_async.py",
      "language": "PYTHON",
      "origin": "API_DEFINITION",
      "regionTag": "pubsub_v1_generated_Publisher_DeleteTopic_async",
      "segments": [
        {
          "end": 49,
          "start": 27,
          "type": "FULL"
        },
        {
          "end": 49,
          "start": 27,
          "type": "SHORT"
        },
        {
          "end": 40,
          "start": 38,
          "type": "CLIENT_INITIALIZATION"
        },
        {
          "end": 45,
          "start": 41,
          "type": "REQUEST_INITIALIZATION"
        },
        {
          "start": 46,
          "type": "REQUEST_EXECUTION"
        },
        {
          "end": 50,
          "type": "RESPONSE_HANDLING"
        }
      ],
      "title": "pubsub_v1_generated_publisher_delete_topic_async.py"
    },
    {
      "canonical": true,
      "clientMethod": {
        "client": {
          "fullName": "google.pubsub_v1.PublisherClient",
          "shortName": "PublisherClient"
        },
        "fullName": "google.pubsub_v1.PublisherClient.delete_topic",
        "method": {
          "fullName": "google.pubsub.v1.Publisher.DeleteTopic",
          "service": {
            "fullName": "google.pubsub.v1.Publisher",
            "shortName": "Publisher"
          },
          "shortName": "DeleteTopic"
        },
        "parameters": [
          {
            "name": "request",
            "type": "google.pubsub_v1.types.DeleteTopicRequest"
          },
          {
            "name": "topic",
            "type": "str"
          },
          {
            "name": "retry",
            "type": "google.api_core.retry.Retry"
          },
          {
            "name": "timeout",
            "type": "float"
          },
          {
            "name": "metadata",
            "type": "Sequence[Tuple[str, str]"
          }
        ],
        "shortName": "delete_topic"
      },
      "description": "Sample for DeleteTopic",
      "file": "pubsub_v1_generated_publisher_delete_topic_sync.py",
      "language": "PYTHON",
      "origin": "API_DEFINITION",
      "regionTag": "pubsub_v1_generated_Publisher_DeleteTopic_sync",
      "segments": [
        {
          "end": 49,
          "start": 27,
          "type": "FULL"
        },
        {
          "end": 49,
          "start": 27,
          "type": "SHORT"
        },
        {
          "end": 40,
          "start": 38,
          "type": "CLIENT_INITIALIZATION"
        },
        {
          "end": 45,
          "start": 41,
          "type": "REQUEST_INITIALIZATION"
        },
        {
          "start": 46,
          "type": "REQUEST_EXECUTION"
        },
        {
          "end": 50,
          "type": "RESPONSE_HANDLING"
        }
      ],
      "title": "pubsub_v1_generated_publisher_delete_topic_sync.py"
    },
    {
      "canonical": true,
      "clientMethod": {
        "async": true,
        "client": {
          "fullName": "google.pubsub_v1.PublisherAsyncClient",
          "shortName": "PublisherAsyncClient"
        },
        "fullName": "google.pubsub_v1.PublisherAsyncClient.detach_subscription",
        "method": {
          "fullName": "google.pubsub.v1.Publisher.DetachSubscription",
          "service": {
            "fullName": "google.pubsub.v1.Publisher",
            "shortName": "Publisher"
          },
          "shortName": "DetachSubscription"
        },
        "parameters": [
          {
            "name": "request",
            "type": "google.pubsub_v1.types.DetachSubscriptionRequest"
          },
          {
            "name": "retry",
            "type": "google.api_core.retry.Retry"
          },
          {
            "name": "timeout",
            "type": "float"
          },
          {
            "name": "metadata",
            "type": "Sequence[Tuple[str, str]"
          }
        ],
        "resultType": "google.pubsub_v1.types.DetachSubscriptionResponse",
        "shortName": "detach_subscription"
      },
      "description": "Sample for DetachSubscription",
      "file": "pubsub_v1_generated_publisher_detach_subscription_async.py",
      "language": "PYTHON",
      "origin": "API_DEFINITION",
      "regionTag": "pubsub_v1_generated_Publisher_DetachSubscription_async",
      "segments": [
        {
          "end": 51,
          "start": 27,
          "type": "FULL"
        },
        {
          "end": 51,
          "start": 27,
          "type": "SHORT"
        },
        {
          "end": 40,
          "start": 38,
          "type": "CLIENT_INITIALIZATION"
        },
        {
          "end": 45,
          "start": 41,
          "type": "REQUEST_INITIALIZATION"
        },
        {
          "end": 48,
          "start": 46,
          "type": "REQUEST_EXECUTION"
        },
        {
          "end": 52,
          "start": 49,
          "type": "RESPONSE_HANDLING"
        }
      ],
      "title": "pubsub_v1_generated_publisher_detach_subscription_async.py"
    },
    {
      "canonical": true,
      "clientMethod": {
        "client": {
          "fullName": "google.pubsub_v1.PublisherClient",
          "shortName": "PublisherClient"
        },
        "fullName": "google.pubsub_v1.PublisherClient.detach_subscription",
        "method": {
          "fullName": "google.pubsub.v1.Publisher.DetachSubscription",
          "service": {
            "fullName": "google.pubsub.v1.Publisher",
            "shortName": "Publisher"
          },
          "shortName": "DetachSubscription"
        },
        "parameters": [
          {
            "name": "request",
            "type": "google.pubsub_v1.types.DetachSubscriptionRequest"
          },
          {
            "name": "retry",
            "type": "google.api_core.retry.Retry"
          },
          {
            "name": "timeout",
            "type": "float"
          },
          {
            "name": "metadata",
            "type": "Sequence[Tuple[str, str]"
          }
        ],
        "resultType": "google.pubsub_v1.types.DetachSubscriptionResponse",
        "shortName": "detach_subscription"
      },
      "description": "Sample for DetachSubscription",
      "file": "pubsub_v1_generated_publisher_detach_subscription_sync.py",
      "language": "PYTHON",
      "origin": "API_DEFINITION",
      "regionTag": "pubsub_v1_generated_Publisher_DetachSubscription_sync",
      "segments": [
        {
          "end": 51,
          "start": 27,
          "type": "FULL"
        },
        {
          "end": 51,
          "start": 27,
          "type": "SHORT"
        },
        {
          "end": 40,
          "start": 38,
          "type": "CLIENT_INITIALIZATION"
        },
        {
          "end": 45,
          "start": 41,
          "type": "REQUEST_INITIALIZATION"
        },
        {
          "end": 48,
          "start": 46,
          "type": "REQUEST_EXECUTION"
        },
        {
          "end": 52,
          "start": 49,
          "type": "RESPONSE_HANDLING"
        }
      ],
      "title": "pubsub_v1_generated_publisher_detach_subscription_sync.py"
    },
    {
      "canonical": true,
      "clientMethod": {
        "async": true,
        "client": {
          "fullName": "google.pubsub_v1.PublisherAsyncClient",
          "shortName": "PublisherAsyncClient"
        },
        "fullName": "google.pubsub_v1.PublisherAsyncClient.get_topic",
        "method": {
          "fullName": "google.pubsub.v1.Publisher.GetTopic",
          "service": {
            "fullName": "google.pubsub.v1.Publisher",
            "shortName": "Publisher"
          },
          "shortName": "GetTopic"
        },
        "parameters": [
          {
            "name": "request",
            "type": "google.pubsub_v1.types.GetTopicRequest"
          },
          {
            "name": "topic",
            "type": "str"
          },
          {
            "name": "retry",
            "type": "google.api_core.retry.Retry"
          },
          {
            "name": "timeout",
            "type": "float"
          },
          {
            "name": "metadata",
            "type": "Sequence[Tuple[str, str]"
          }
        ],
        "resultType": "google.pubsub_v1.types.Topic",
        "shortName": "get_topic"
      },
      "description": "Sample for GetTopic",
      "file": "pubsub_v1_generated_publisher_get_topic_async.py",
      "language": "PYTHON",
      "origin": "API_DEFINITION",
      "regionTag": "pubsub_v1_generated_Publisher_GetTopic_async",
      "segments": [
        {
          "end": 51,
          "start": 27,
          "type": "FULL"
        },
        {
          "end": 51,
          "start": 27,
          "type": "SHORT"
        },
        {
          "end": 40,
          "start": 38,
          "type": "CLIENT_INITIALIZATION"
        },
        {
          "end": 45,
          "start": 41,
          "type": "REQUEST_INITIALIZATION"
        },
        {
          "end": 48,
          "start": 46,
          "type": "REQUEST_EXECUTION"
        },
        {
          "end": 52,
          "start": 49,
          "type": "RESPONSE_HANDLING"
        }
      ],
      "title": "pubsub_v1_generated_publisher_get_topic_async.py"
    },
    {
      "canonical": true,
      "clientMethod": {
        "client": {
          "fullName": "google.pubsub_v1.PublisherClient",
          "shortName": "PublisherClient"
        },
        "fullName": "google.pubsub_v1.PublisherClient.get_topic",
        "method": {
          "fullName": "google.pubsub.v1.Publisher.GetTopic",
          "service": {
            "fullName": "google.pubsub.v1.Publisher",
            "shortName": "Publisher"
          },
          "shortName": "GetTopic"
        },
        "parameters": [
          {
            "name": "request",
            "type": "google.pubsub_v1.types.GetTopicRequest"
          },
          {
            "name": "topic",
            "type": "str"
          },
          {
            "name": "retry",
            "type": "google.api_core.retry.Retry"
          },
          {
            "name": "timeout",
            "type": "float"
          },
          {
            "name": "metadata",
            "type": "Sequence[Tuple[str, str]"
          }
        ],
        "resultType": "google.pubsub_v1.types.Topic",
        "shortName": "get_topic"
      },
      "description": "Sample for GetTopic",
      "file": "pubsub_v1_generated_publisher_get_topic_sync.py",
      "language": "PYTHON",
      "origin": "API_DEFINITION",
      "regionTag": "pubsub_v1_generated_Publisher_GetTopic_sync",
      "segments": [
        {
          "end": 51,
          "start": 27,
          "type": "FULL"
        },
        {
          "end": 51,
          "start": 27,
          "type": "SHORT"
        },
        {
          "end": 40,
          "start": 38,
          "type": "CLIENT_INITIALIZATION"
        },
        {
          "end": 45,
          "start": 41,
          "type": "REQUEST_INITIALIZATION"
        },
        {
          "end": 48,
          "start": 46,
          "type": "REQUEST_EXECUTION"
        },
        {
          "end": 52,
          "start": 49,
          "type": "RESPONSE_HANDLING"
        }
      ],
      "title": "pubsub_v1_generated_publisher_get_topic_sync.py"
    },
    {
      "canonical": true,
      "clientMethod": {
        "async": true,
        "client": {
          "fullName": "google.pubsub_v1.PublisherAsyncClient",
          "shortName": "PublisherAsyncClient"
        },
        "fullName": "google.pubsub_v1.PublisherAsyncClient.list_topic_snapshots",
        "method": {
          "fullName": "google.pubsub.v1.Publisher.ListTopicSnapshots",
          "service": {
            "fullName": "google.pubsub.v1.Publisher",
            "shortName": "Publisher"
          },
          "shortName": "ListTopicSnapshots"
        },
        "parameters": [
          {
            "name": "request",
            "type": "google.pubsub_v1.types.ListTopicSnapshotsRequest"
          },
          {
            "name": "topic",
            "type": "str"
          },
          {
            "name": "retry",
            "type": "google.api_core.retry.Retry"
          },
          {
            "name": "timeout",
            "type": "float"
          },
          {
            "name": "metadata",
            "type": "Sequence[Tuple[str, str]"
          }
        ],
        "resultType": "google.pubsub_v1.services.publisher.pagers.ListTopicSnapshotsAsyncPager",
        "shortName": "list_topic_snapshots"
      },
      "description": "Sample for ListTopicSnapshots",
      "file": "pubsub_v1_generated_publisher_list_topic_snapshots_async.py",
      "language": "PYTHON",
      "origin": "API_DEFINITION",
      "regionTag": "pubsub_v1_generated_Publisher_ListTopicSnapshots_async",
      "segments": [
        {
          "end": 52,
          "start": 27,
          "type": "FULL"
        },
        {
          "end": 52,
          "start": 27,
          "type": "SHORT"
        },
        {
          "end": 40,
          "start": 38,
          "type": "CLIENT_INITIALIZATION"
        },
        {
          "end": 45,
          "start": 41,
          "type": "REQUEST_INITIALIZATION"
        },
        {
          "end": 48,
          "start": 46,
          "type": "REQUEST_EXECUTION"
        },
        {
          "end": 53,
          "start": 49,
          "type": "RESPONSE_HANDLING"
        }
      ],
      "title": "pubsub_v1_generated_publisher_list_topic_snapshots_async.py"
    },
    {
      "canonical": true,
      "clientMethod": {
        "client": {
          "fullName": "google.pubsub_v1.PublisherClient",
          "shortName": "PublisherClient"
        },
        "fullName": "google.pubsub_v1.PublisherClient.list_topic_snapshots",
        "method": {
          "fullName": "google.pubsub.v1.Publisher.ListTopicSnapshots",
          "service": {
            "fullName": "google.pubsub.v1.Publisher",
            "shortName": "Publisher"
          },
          "shortName": "ListTopicSnapshots"
        },
        "parameters": [
          {
            "name": "request",
            "type": "google.pubsub_v1.types.ListTopicSnapshotsRequest"
          },
          {
            "name": "topic",
            "type": "str"
          },
          {
            "name": "retry",
            "type": "google.api_core.retry.Retry"
          },
          {
            "name": "timeout",
            "type": "float"
          },
          {
            "name": "metadata",
            "type": "Sequence[Tuple[str, str]"
          }
        ],
        "resultType": "google.pubsub_v1.services.publisher.pagers.ListTopicSnapshotsPager",
        "shortName": "list_topic_snapshots"
      },
      "description": "Sample for ListTopicSnapshots",
      "file": "pubsub_v1_generated_publisher_list_topic_snapshots_sync.py",
      "language": "PYTHON",
      "origin": "API_DEFINITION",
      "regionTag": "pubsub_v1_generated_Publisher_ListTopicSnapshots_sync",
      "segments": [
        {
          "end": 52,
          "start": 27,
          "type": "FULL"
        },
        {
          "end": 52,
          "start": 27,
          "type": "SHORT"
        },
        {
          "end": 40,
          "start": 38,
          "type": "CLIENT_INITIALIZATION"
        },
        {
          "end": 45,
          "start": 41,
          "type": "REQUEST_INITIALIZATION"
        },
        {
          "end": 48,
          "start": 46,
          "type": "REQUEST_EXECUTION"
        },
        {
          "end": 53,
          "start": 49,
          "type": "RESPONSE_HANDLING"
        }
      ],
      "title": "pubsub_v1_generated_publisher_list_topic_snapshots_sync.py"
    },
    {
      "canonical": true,
      "clientMethod": {
        "async": true,
        "client": {
          "fullName": "google.pubsub_v1.PublisherAsyncClient",
          "shortName": "PublisherAsyncClient"
        },
        "fullName": "google.pubsub_v1.PublisherAsyncClient.list_topic_subscriptions",
        "method": {
          "fullName": "google.pubsub.v1.Publisher.ListTopicSubscriptions",
          "service": {
            "fullName": "google.pubsub.v1.Publisher",
            "shortName": "Publisher"
          },
          "shortName": "ListTopicSubscriptions"
        },
        "parameters": [
          {
            "name": "request",
            "type": "google.pubsub_v1.types.ListTopicSubscriptionsRequest"
          },
          {
            "name": "topic",
            "type": "str"
          },
          {
            "name": "retry",
            "type": "google.api_core.retry.Retry"
          },
          {
            "name": "timeout",
            "type": "float"
          },
          {
            "name": "metadata",
            "type": "Sequence[Tuple[str, str]"
          }
        ],
        "resultType": "google.pubsub_v1.services.publisher.pagers.ListTopicSubscriptionsAsyncPager",
        "shortName": "list_topic_subscriptions"
      },
      "description": "Sample for ListTopicSubscriptions",
      "file": "pubsub_v1_generated_publisher_list_topic_subscriptions_async.py",
      "language": "PYTHON",
      "origin": "API_DEFINITION",
      "regionTag": "pubsub_v1_generated_Publisher_ListTopicSubscriptions_async",
      "segments": [
        {
          "end": 52,
          "start": 27,
          "type": "FULL"
        },
        {
          "end": 52,
          "start": 27,
          "type": "SHORT"
        },
        {
          "end": 40,
          "start": 38,
          "type": "CLIENT_INITIALIZATION"
        },
        {
          "end": 45,
          "start": 41,
          "type": "REQUEST_INITIALIZATION"
        },
        {
          "end": 48,
          "start": 46,
          "type": "REQUEST_EXECUTION"
        },
        {
          "end": 53,
          "start": 49,
          "type": "RESPONSE_HANDLING"
        }
      ],
      "title": "pubsub_v1_generated_publisher_list_topic_subscriptions_async.py"
    },
    {
      "canonical": true,
      "clientMethod": {
        "client": {
          "fullName": "google.pubsub_v1.PublisherClient",
          "shortName": "PublisherClient"
        },
        "fullName": "google.pubsub_v1.PublisherClient.list_topic_subscriptions",
        "method": {
          "fullName": "google.pubsub.v1.Publisher.ListTopicSubscriptions",
          "service": {
            "fullName": "google.pubsub.v1.Publisher",
            "shortName": "Publisher"
          },
          "shortName": "ListTopicSubscriptions"
        },
        "parameters": [
          {
            "name": "request",
            "type": "google.pubsub_v1.types.ListTopicSubscriptionsRequest"
          },
          {
            "name": "topic",
            "type": "str"
          },
          {
            "name": "retry",
            "type": "google.api_core.retry.Retry"
          },
          {
            "name": "timeout",
            "type": "float"
          },
          {
            "name": "metadata",
            "type": "Sequence[Tuple[str, str]"
          }
        ],
        "resultType": "google.pubsub_v1.services.publisher.pagers.ListTopicSubscriptionsPager",
        "shortName": "list_topic_subscriptions"
      },
      "description": "Sample for ListTopicSubscriptions",
      "file": "pubsub_v1_generated_publisher_list_topic_subscriptions_sync.py",
      "language": "PYTHON",
      "origin": "API_DEFINITION",
      "regionTag": "pubsub_v1_generated_Publisher_ListTopicSubscriptions_sync",
      "segments": [
        {
          "end": 52,
          "start": 27,
          "type": "FULL"
        },
        {
          "end": 52,
          "start": 27,
          "type": "SHORT"
        },
        {
          "end": 40,
          "start": 38,
          "type": "CLIENT_INITIALIZATION"
        },
        {
          "end": 45,
          "start": 41,
          "type": "REQUEST_INITIALIZATION"
        },
        {
          "end": 48,
          "start": 46,
          "type": "REQUEST_EXECUTION"
        },
        {
          "end": 53,
          "start": 49,
          "type": "RESPONSE_HANDLING"
        }
      ],
      "title": "pubsub_v1_generated_publisher_list_topic_subscriptions_sync.py"
    },
    {
      "canonical": true,
      "clientMethod": {
        "async": true,
        "client": {
          "fullName": "google.pubsub_v1.PublisherAsyncClient",
          "shortName": "PublisherAsyncClient"
        },
        "fullName": "google.pubsub_v1.PublisherAsyncClient.list_topics",
        "method": {
          "fullName": "google.pubsub.v1.Publisher.ListTopics",
          "service": {
            "fullName": "google.pubsub.v1.Publisher",
            "shortName": "Publisher"
          },
          "shortName": "ListTopics"
        },
        "parameters": [
          {
            "name": "request",
            "type": "google.pubsub_v1.types.ListTopicsRequest"
          },
          {
            "name": "project",
            "type": "str"
          },
          {
            "name": "retry",
            "type": "google.api_core.retry.Retry"
          },
          {
            "name": "timeout",
            "type": "float"
          },
          {
            "name": "metadata",
            "type": "Sequence[Tuple[str, str]"
          }
        ],
        "resultType": "google.pubsub_v1.services.publisher.pagers.ListTopicsAsyncPager",
        "shortName": "list_topics"
      },
      "description": "Sample for ListTopics",
      "file": "pubsub_v1_generated_publisher_list_topics_async.py",
      "language": "PYTHON",
      "origin": "API_DEFINITION",
      "regionTag": "pubsub_v1_generated_Publisher_ListTopics_async",
      "segments": [
        {
          "end": 52,
          "start": 27,
          "type": "FULL"
        },
        {
          "end": 52,
          "start": 27,
          "type": "SHORT"
        },
        {
          "end": 40,
          "start": 38,
          "type": "CLIENT_INITIALIZATION"
        },
        {
          "end": 45,
          "start": 41,
          "type": "REQUEST_INITIALIZATION"
        },
        {
          "end": 48,
          "start": 46,
          "type": "REQUEST_EXECUTION"
        },
        {
          "end": 53,
          "start": 49,
          "type": "RESPONSE_HANDLING"
        }
      ],
      "title": "pubsub_v1_generated_publisher_list_topics_async.py"
    },
    {
      "canonical": true,
      "clientMethod": {
        "client": {
          "fullName": "google.pubsub_v1.PublisherClient",
          "shortName": "PublisherClient"
        },
        "fullName": "google.pubsub_v1.PublisherClient.list_topics",
        "method": {
          "fullName": "google.pubsub.v1.Publisher.ListTopics",
          "service": {
            "fullName": "google.pubsub.v1.Publisher",
            "shortName": "Publisher"
          },
          "shortName": "ListTopics"
        },
        "parameters": [
          {
            "name": "request",
            "type": "google.pubsub_v1.types.ListTopicsRequest"
          },
          {
            "name": "project",
            "type": "str"
          },
          {
            "name": "retry",
            "type": "google.api_core.retry.Retry"
          },
          {
            "name": "timeout",
            "type": "float"
          },
          {
            "name": "metadata",
            "type": "Sequence[Tuple[str, str]"
          }
        ],
        "resultType": "google.pubsub_v1.services.publisher.pagers.ListTopicsPager",
        "shortName": "list_topics"
      },
      "description": "Sample for ListTopics",
      "file": "pubsub_v1_generated_publisher_list_topics_sync.py",
      "language": "PYTHON",
      "origin": "API_DEFINITION",
      "regionTag": "pubsub_v1_generated_Publisher_ListTopics_sync",
      "segments": [
        {
          "end": 52,
          "start": 27,
          "type": "FULL"
        },
        {
          "end": 52,
          "start": 27,
          "type": "SHORT"
        },
        {
          "end": 40,
          "start": 38,
          "type": "CLIENT_INITIALIZATION"
        },
        {
          "end": 45,
          "start": 41,
          "type": "REQUEST_INITIALIZATION"
        },
        {
          "end": 48,
          "start": 46,
          "type": "REQUEST_EXECUTION"
        },
        {
          "end": 53,
          "start": 49,
          "type": "RESPONSE_HANDLING"
        }
      ],
      "title": "pubsub_v1_generated_publisher_list_topics_sync.py"
    },
    {
      "canonical": true,
      "clientMethod": {
        "async": true,
        "client": {
          "fullName": "google.pubsub_v1.PublisherAsyncClient",
          "shortName": "PublisherAsyncClient"
        },
        "fullName": "google.pubsub_v1.PublisherAsyncClient.publish",
        "method": {
          "fullName": "google.pubsub.v1.Publisher.Publish",
          "service": {
            "fullName": "google.pubsub.v1.Publisher",
            "shortName": "Publisher"
          },
          "shortName": "Publish"
        },
        "parameters": [
          {
            "name": "request",
            "type": "google.pubsub_v1.types.PublishRequest"
          },
          {
            "name": "topic",
            "type": "str"
          },
          {
            "name": "messages",
            "type": "MutableSequence[google.pubsub_v1.types.PubsubMessage]"
          },
          {
            "name": "retry",
            "type": "google.api_core.retry.Retry"
          },
          {
            "name": "timeout",
            "type": "float"
          },
          {
            "name": "metadata",
            "type": "Sequence[Tuple[str, str]"
          }
        ],
        "resultType": "google.pubsub_v1.types.PublishResponse",
        "shortName": "publish"
      },
      "description": "Sample for Publish",
      "file": "pubsub_v1_generated_publisher_publish_async.py",
      "language": "PYTHON",
      "origin": "API_DEFINITION",
      "regionTag": "pubsub_v1_generated_Publisher_Publish_async",
      "segments": [
        {
          "end": 51,
          "start": 27,
          "type": "FULL"
        },
        {
          "end": 51,
          "start": 27,
          "type": "SHORT"
        },
        {
          "end": 40,
          "start": 38,
          "type": "CLIENT_INITIALIZATION"
        },
        {
          "end": 45,
          "start": 41,
          "type": "REQUEST_INITIALIZATION"
        },
        {
          "end": 48,
          "start": 46,
          "type": "REQUEST_EXECUTION"
        },
        {
          "end": 52,
          "start": 49,
          "type": "RESPONSE_HANDLING"
        }
      ],
      "title": "pubsub_v1_generated_publisher_publish_async.py"
    },
    {
      "canonical": true,
      "clientMethod": {
        "client": {
          "fullName": "google.pubsub_v1.PublisherClient",
          "shortName": "PublisherClient"
        },
        "fullName": "google.pubsub_v1.PublisherClient.publish",
        "method": {
          "fullName": "google.pubsub.v1.Publisher.Publish",
          "service": {
            "fullName": "google.pubsub.v1.Publisher",
            "shortName": "Publisher"
          },
          "shortName": "Publish"
        },
        "parameters": [
          {
            "name": "request",
            "type": "google.pubsub_v1.types.PublishRequest"
          },
          {
            "name": "topic",
            "type": "str"
          },
          {
            "name": "messages",
            "type": "MutableSequence[google.pubsub_v1.types.PubsubMessage]"
          },
          {
            "name": "retry",
            "type": "google.api_core.retry.Retry"
          },
          {
            "name": "timeout",
            "type": "float"
          },
          {
            "name": "metadata",
            "type": "Sequence[Tuple[str, str]"
          }
        ],
        "resultType": "google.pubsub_v1.types.PublishResponse",
        "shortName": "publish"
      },
      "description": "Sample for Publish",
      "file": "pubsub_v1_generated_publisher_publish_sync.py",
      "language": "PYTHON",
      "origin": "API_DEFINITION",
      "regionTag": "pubsub_v1_generated_Publisher_Publish_sync",
      "segments": [
        {
          "end": 51,
          "start": 27,
          "type": "FULL"
        },
        {
          "end": 51,
          "start": 27,
          "type": "SHORT"
        },
        {
          "end": 40,
          "start": 38,
          "type": "CLIENT_INITIALIZATION"
        },
        {
          "end": 45,
          "start": 41,
          "type": "REQUEST_INITIALIZATION"
        },
        {
          "end": 48,
          "start": 46,
          "type": "REQUEST_EXECUTION"
        },
        {
          "end": 52,
          "start": 49,
          "type": "RESPONSE_HANDLING"
        }
      ],
      "title": "pubsub_v1_generated_publisher_publish_sync.py"
    },
    {
      "canonical": true,
      "clientMethod": {
        "async": true,
        "client": {
          "fullName": "google.pubsub_v1.PublisherAsyncClient",
          "shortName": "PublisherAsyncClient"
        },
        "fullName": "google.pubsub_v1.PublisherAsyncClient.update_topic",
        "method": {
          "fullName": "google.pubsub.v1.Publisher.UpdateTopic",
          "service": {
            "fullName": "google.pubsub.v1.Publisher",
            "shortName": "Publisher"
          },
          "shortName": "UpdateTopic"
        },
        "parameters": [
          {
            "name": "request",
            "type": "google.pubsub_v1.types.UpdateTopicRequest"
          },
          {
            "name": "topic",
            "type": "google.pubsub_v1.types.Topic"
          },
          {
            "name": "update_mask",
            "type": "google.protobuf.field_mask_pb2.FieldMask"
          },
          {
            "name": "retry",
            "type": "google.api_core.retry.Retry"
          },
          {
            "name": "timeout",
            "type": "float"
          },
          {
            "name": "metadata",
            "type": "Sequence[Tuple[str, str]"
          }
        ],
        "resultType": "google.pubsub_v1.types.Topic",
        "shortName": "update_topic"
      },
      "description": "Sample for UpdateTopic",
      "file": "pubsub_v1_generated_publisher_update_topic_async.py",
      "language": "PYTHON",
      "origin": "API_DEFINITION",
      "regionTag": "pubsub_v1_generated_Publisher_UpdateTopic_async",
      "segments": [
        {
          "end": 54,
          "start": 27,
          "type": "FULL"
        },
        {
          "end": 54,
          "start": 27,
          "type": "SHORT"
        },
        {
          "end": 40,
          "start": 38,
          "type": "CLIENT_INITIALIZATION"
        },
        {
          "end": 48,
          "start": 41,
          "type": "REQUEST_INITIALIZATION"
        },
        {
          "end": 51,
          "start": 49,
          "type": "REQUEST_EXECUTION"
        },
        {
          "end": 55,
          "start": 52,
          "type": "RESPONSE_HANDLING"
        }
      ],
      "title": "pubsub_v1_generated_publisher_update_topic_async.py"
    },
    {
      "canonical": true,
      "clientMethod": {
        "client": {
          "fullName": "google.pubsub_v1.PublisherClient",
          "shortName": "PublisherClient"
        },
        "fullName": "google.pubsub_v1.PublisherClient.update_topic",
        "method": {
          "fullName": "google.pubsub.v1.Publisher.UpdateTopic",
          "service": {
            "fullName": "google.pubsub.v1.Publisher",
            "shortName": "Publisher"
          },
          "shortName": "UpdateTopic"
        },
        "parameters": [
          {
            "name": "request",
            "type": "google.pubsub_v1.types.UpdateTopicRequest"
          },
          {
            "name": "topic",
            "type": "google.pubsub_v1.types.Topic"
          },
          {
            "name": "update_mask",
            "type": "google.protobuf.field_mask_pb2.FieldMask"
          },
          {
            "name": "retry",
            "type": "google.api_core.retry.Retry"
          },
          {
            "name": "timeout",
            "type": "float"
          },
          {
            "name": "metadata",
            "type": "Sequence[Tuple[str, str]"
          }
        ],
        "resultType": "google.pubsub_v1.types.Topic",
        "shortName": "update_topic"
      },
      "description": "Sample for UpdateTopic",
      "file": "pubsub_v1_generated_publisher_update_topic_sync.py",
      "language": "PYTHON",
      "origin": "API_DEFINITION",
      "regionTag": "pubsub_v1_generated_Publisher_UpdateTopic_sync",
      "segments": [
        {
          "end": 54,
          "start": 27,
          "type": "FULL"
        },
        {
          "end": 54,
          "start": 27,
          "type": "SHORT"
        },
        {
          "end": 40,
          "start": 38,
          "type": "CLIENT_INITIALIZATION"
        },
        {
          "end": 48,
          "start": 41,
          "type": "REQUEST_INITIALIZATION"
        },
        {
          "end": 51,
          "start": 49,
          "type": "REQUEST_EXECUTION"
        },
        {
          "end": 55,
          "start": 52,
          "type": "RESPONSE_HANDLING"
        }
      ],
      "title": "pubsub_v1_generated_publisher_update_topic_sync.py"
    },
    {
      "canonical": true,
      "clientMethod": {
        "async": true,
        "client": {
          "fullName": "google.pubsub_v1.SchemaServiceAsyncClient",
          "shortName": "SchemaServiceAsyncClient"
        },
        "fullName": "google.pubsub_v1.SchemaServiceAsyncClient.commit_schema",
        "method": {
          "fullName": "google.pubsub.v1.SchemaService.CommitSchema",
          "service": {
            "fullName": "google.pubsub.v1.SchemaService",
            "shortName": "SchemaService"
          },
          "shortName": "CommitSchema"
        },
        "parameters": [
          {
            "name": "request",
            "type": "google.pubsub_v1.types.CommitSchemaRequest"
          },
          {
            "name": "name",
            "type": "str"
          },
          {
            "name": "schema",
            "type": "google.pubsub_v1.types.Schema"
          },
          {
            "name": "retry",
            "type": "google.api_core.retry.Retry"
          },
          {
            "name": "timeout",
            "type": "float"
          },
          {
            "name": "metadata",
            "type": "Sequence[Tuple[str, str]"
          }
        ],
        "resultType": "google.pubsub_v1.types.Schema",
        "shortName": "commit_schema"
      },
      "description": "Sample for CommitSchema",
      "file": "pubsub_v1_generated_schema_service_commit_schema_async.py",
      "language": "PYTHON",
      "origin": "API_DEFINITION",
      "regionTag": "pubsub_v1_generated_SchemaService_CommitSchema_async",
      "segments": [
        {
          "end": 55,
          "start": 27,
          "type": "FULL"
        },
        {
          "end": 55,
          "start": 27,
          "type": "SHORT"
        },
        {
          "end": 40,
          "start": 38,
          "type": "CLIENT_INITIALIZATION"
        },
        {
          "end": 49,
          "start": 41,
          "type": "REQUEST_INITIALIZATION"
        },
        {
          "end": 52,
          "start": 50,
          "type": "REQUEST_EXECUTION"
        },
        {
          "end": 56,
          "start": 53,
          "type": "RESPONSE_HANDLING"
        }
      ],
      "title": "pubsub_v1_generated_schema_service_commit_schema_async.py"
    },
    {
      "canonical": true,
      "clientMethod": {
        "client": {
          "fullName": "google.pubsub_v1.SchemaServiceClient",
          "shortName": "SchemaServiceClient"
        },
        "fullName": "google.pubsub_v1.SchemaServiceClient.commit_schema",
        "method": {
          "fullName": "google.pubsub.v1.SchemaService.CommitSchema",
          "service": {
            "fullName": "google.pubsub.v1.SchemaService",
            "shortName": "SchemaService"
          },
          "shortName": "CommitSchema"
        },
        "parameters": [
          {
            "name": "request",
            "type": "google.pubsub_v1.types.CommitSchemaRequest"
          },
          {
            "name": "name",
            "type": "str"
          },
          {
            "name": "schema",
            "type": "google.pubsub_v1.types.Schema"
          },
          {
            "name": "retry",
            "type": "google.api_core.retry.Retry"
          },
          {
            "name": "timeout",
            "type": "float"
          },
          {
            "name": "metadata",
            "type": "Sequence[Tuple[str, str]"
          }
        ],
        "resultType": "google.pubsub_v1.types.Schema",
        "shortName": "commit_schema"
      },
      "description": "Sample for CommitSchema",
      "file": "pubsub_v1_generated_schema_service_commit_schema_sync.py",
      "language": "PYTHON",
      "origin": "API_DEFINITION",
      "regionTag": "pubsub_v1_generated_SchemaService_CommitSchema_sync",
      "segments": [
        {
          "end": 55,
          "start": 27,
          "type": "FULL"
        },
        {
          "end": 55,
          "start": 27,
          "type": "SHORT"
        },
        {
          "end": 40,
          "start": 38,
          "type": "CLIENT_INITIALIZATION"
        },
        {
          "end": 49,
          "start": 41,
          "type": "REQUEST_INITIALIZATION"
        },
        {
          "end": 52,
          "start": 50,
          "type": "REQUEST_EXECUTION"
        },
        {
          "end": 56,
          "start": 53,
          "type": "RESPONSE_HANDLING"
        }
      ],
      "title": "pubsub_v1_generated_schema_service_commit_schema_sync.py"
    },
    {
      "canonical": true,
      "clientMethod": {
        "async": true,
        "client": {
          "fullName": "google.pubsub_v1.SchemaServiceAsyncClient",
          "shortName": "SchemaServiceAsyncClient"
        },
        "fullName": "google.pubsub_v1.SchemaServiceAsyncClient.create_schema",
        "method": {
          "fullName": "google.pubsub.v1.SchemaService.CreateSchema",
          "service": {
            "fullName": "google.pubsub.v1.SchemaService",
            "shortName": "SchemaService"
          },
          "shortName": "CreateSchema"
        },
        "parameters": [
          {
            "name": "request",
            "type": "google.pubsub_v1.types.CreateSchemaRequest"
          },
          {
            "name": "parent",
            "type": "str"
          },
          {
            "name": "schema",
            "type": "google.pubsub_v1.types.Schema"
          },
          {
            "name": "schema_id",
            "type": "str"
          },
          {
            "name": "retry",
            "type": "google.api_core.retry.Retry"
          },
          {
            "name": "timeout",
            "type": "float"
          },
          {
            "name": "metadata",
            "type": "Sequence[Tuple[str, str]"
          }
        ],
        "resultType": "google.pubsub_v1.types.Schema",
        "shortName": "create_schema"
      },
      "description": "Sample for CreateSchema",
      "file": "pubsub_v1_generated_schema_service_create_schema_async.py",
      "language": "PYTHON",
      "origin": "API_DEFINITION",
      "regionTag": "pubsub_v1_generated_SchemaService_CreateSchema_async",
      "segments": [
        {
          "end": 55,
          "start": 27,
          "type": "FULL"
        },
        {
          "end": 55,
          "start": 27,
          "type": "SHORT"
        },
        {
          "end": 40,
          "start": 38,
          "type": "CLIENT_INITIALIZATION"
        },
        {
          "end": 49,
          "start": 41,
          "type": "REQUEST_INITIALIZATION"
        },
        {
          "end": 52,
          "start": 50,
          "type": "REQUEST_EXECUTION"
        },
        {
          "end": 56,
          "start": 53,
          "type": "RESPONSE_HANDLING"
        }
      ],
      "title": "pubsub_v1_generated_schema_service_create_schema_async.py"
    },
    {
      "canonical": true,
      "clientMethod": {
        "client": {
          "fullName": "google.pubsub_v1.SchemaServiceClient",
          "shortName": "SchemaServiceClient"
        },
        "fullName": "google.pubsub_v1.SchemaServiceClient.create_schema",
        "method": {
          "fullName": "google.pubsub.v1.SchemaService.CreateSchema",
          "service": {
            "fullName": "google.pubsub.v1.SchemaService",
            "shortName": "SchemaService"
          },
          "shortName": "CreateSchema"
        },
        "parameters": [
          {
            "name": "request",
            "type": "google.pubsub_v1.types.CreateSchemaRequest"
          },
          {
            "name": "parent",
            "type": "str"
          },
          {
            "name": "schema",
            "type": "google.pubsub_v1.types.Schema"
          },
          {
            "name": "schema_id",
            "type": "str"
          },
          {
            "name": "retry",
            "type": "google.api_core.retry.Retry"
          },
          {
            "name": "timeout",
            "type": "float"
          },
          {
            "name": "metadata",
            "type": "Sequence[Tuple[str, str]"
          }
        ],
        "resultType": "google.pubsub_v1.types.Schema",
        "shortName": "create_schema"
      },
      "description": "Sample for CreateSchema",
      "file": "pubsub_v1_generated_schema_service_create_schema_sync.py",
      "language": "PYTHON",
      "origin": "API_DEFINITION",
      "regionTag": "pubsub_v1_generated_SchemaService_CreateSchema_sync",
      "segments": [
        {
          "end": 55,
          "start": 27,
          "type": "FULL"
        },
        {
          "end": 55,
          "start": 27,
          "type": "SHORT"
        },
        {
          "end": 40,
          "start": 38,
          "type": "CLIENT_INITIALIZATION"
        },
        {
          "end": 49,
          "start": 41,
          "type": "REQUEST_INITIALIZATION"
        },
        {
          "end": 52,
          "start": 50,
          "type": "REQUEST_EXECUTION"
        },
        {
          "end": 56,
          "start": 53,
          "type": "RESPONSE_HANDLING"
        }
      ],
      "title": "pubsub_v1_generated_schema_service_create_schema_sync.py"
    },
    {
      "canonical": true,
      "clientMethod": {
        "async": true,
        "client": {
          "fullName": "google.pubsub_v1.SchemaServiceAsyncClient",
          "shortName": "SchemaServiceAsyncClient"
        },
        "fullName": "google.pubsub_v1.SchemaServiceAsyncClient.delete_schema_revision",
        "method": {
          "fullName": "google.pubsub.v1.SchemaService.DeleteSchemaRevision",
          "service": {
            "fullName": "google.pubsub.v1.SchemaService",
            "shortName": "SchemaService"
          },
          "shortName": "DeleteSchemaRevision"
        },
        "parameters": [
          {
            "name": "request",
            "type": "google.pubsub_v1.types.DeleteSchemaRevisionRequest"
          },
          {
            "name": "name",
            "type": "str"
          },
          {
            "name": "revision_id",
            "type": "str"
          },
          {
            "name": "retry",
            "type": "google.api_core.retry.Retry"
          },
          {
            "name": "timeout",
            "type": "float"
          },
          {
            "name": "metadata",
            "type": "Sequence[Tuple[str, str]"
          }
        ],
        "resultType": "google.pubsub_v1.types.Schema",
        "shortName": "delete_schema_revision"
      },
      "description": "Sample for DeleteSchemaRevision",
      "file": "pubsub_v1_generated_schema_service_delete_schema_revision_async.py",
      "language": "PYTHON",
      "origin": "API_DEFINITION",
      "regionTag": "pubsub_v1_generated_SchemaService_DeleteSchemaRevision_async",
      "segments": [
        {
          "end": 51,
          "start": 27,
          "type": "FULL"
        },
        {
          "end": 51,
          "start": 27,
          "type": "SHORT"
        },
        {
          "end": 40,
          "start": 38,
          "type": "CLIENT_INITIALIZATION"
        },
        {
          "end": 45,
          "start": 41,
          "type": "REQUEST_INITIALIZATION"
        },
        {
          "end": 48,
          "start": 46,
          "type": "REQUEST_EXECUTION"
        },
        {
          "end": 52,
          "start": 49,
          "type": "RESPONSE_HANDLING"
        }
      ],
      "title": "pubsub_v1_generated_schema_service_delete_schema_revision_async.py"
    },
    {
      "canonical": true,
      "clientMethod": {
        "client": {
          "fullName": "google.pubsub_v1.SchemaServiceClient",
          "shortName": "SchemaServiceClient"
        },
        "fullName": "google.pubsub_v1.SchemaServiceClient.delete_schema_revision",
        "method": {
          "fullName": "google.pubsub.v1.SchemaService.DeleteSchemaRevision",
          "service": {
            "fullName": "google.pubsub.v1.SchemaService",
            "shortName": "SchemaService"
          },
          "shortName": "DeleteSchemaRevision"
        },
        "parameters": [
          {
            "name": "request",
            "type": "google.pubsub_v1.types.DeleteSchemaRevisionRequest"
          },
          {
            "name": "name",
            "type": "str"
          },
          {
            "name": "revision_id",
            "type": "str"
          },
          {
            "name": "retry",
            "type": "google.api_core.retry.Retry"
          },
          {
            "name": "timeout",
            "type": "float"
          },
          {
            "name": "metadata",
            "type": "Sequence[Tuple[str, str]"
          }
        ],
        "resultType": "google.pubsub_v1.types.Schema",
        "shortName": "delete_schema_revision"
      },
      "description": "Sample for DeleteSchemaRevision",
      "file": "pubsub_v1_generated_schema_service_delete_schema_revision_sync.py",
      "language": "PYTHON",
      "origin": "API_DEFINITION",
      "regionTag": "pubsub_v1_generated_SchemaService_DeleteSchemaRevision_sync",
      "segments": [
        {
          "end": 51,
          "start": 27,
          "type": "FULL"
        },
        {
          "end": 51,
          "start": 27,
          "type": "SHORT"
        },
        {
          "end": 40,
          "start": 38,
          "type": "CLIENT_INITIALIZATION"
        },
        {
          "end": 45,
          "start": 41,
          "type": "REQUEST_INITIALIZATION"
        },
        {
          "end": 48,
          "start": 46,
          "type": "REQUEST_EXECUTION"
        },
        {
          "end": 52,
          "start": 49,
          "type": "RESPONSE_HANDLING"
        }
      ],
      "title": "pubsub_v1_generated_schema_service_delete_schema_revision_sync.py"
    },
    {
      "canonical": true,
      "clientMethod": {
        "async": true,
        "client": {
          "fullName": "google.pubsub_v1.SchemaServiceAsyncClient",
          "shortName": "SchemaServiceAsyncClient"
        },
        "fullName": "google.pubsub_v1.SchemaServiceAsyncClient.delete_schema",
        "method": {
          "fullName": "google.pubsub.v1.SchemaService.DeleteSchema",
          "service": {
            "fullName": "google.pubsub.v1.SchemaService",
            "shortName": "SchemaService"
          },
          "shortName": "DeleteSchema"
        },
        "parameters": [
          {
            "name": "request",
            "type": "google.pubsub_v1.types.DeleteSchemaRequest"
          },
          {
            "name": "name",
            "type": "str"
          },
          {
            "name": "retry",
            "type": "google.api_core.retry.Retry"
          },
          {
            "name": "timeout",
            "type": "float"
          },
          {
            "name": "metadata",
            "type": "Sequence[Tuple[str, str]"
          }
        ],
        "shortName": "delete_schema"
      },
      "description": "Sample for DeleteSchema",
      "file": "pubsub_v1_generated_schema_service_delete_schema_async.py",
      "language": "PYTHON",
      "origin": "API_DEFINITION",
      "regionTag": "pubsub_v1_generated_SchemaService_DeleteSchema_async",
      "segments": [
        {
          "end": 49,
          "start": 27,
          "type": "FULL"
        },
        {
          "end": 49,
          "start": 27,
          "type": "SHORT"
        },
        {
          "end": 40,
          "start": 38,
          "type": "CLIENT_INITIALIZATION"
        },
        {
          "end": 45,
          "start": 41,
          "type": "REQUEST_INITIALIZATION"
        },
        {
          "start": 46,
          "type": "REQUEST_EXECUTION"
        },
        {
          "end": 50,
          "type": "RESPONSE_HANDLING"
        }
      ],
      "title": "pubsub_v1_generated_schema_service_delete_schema_async.py"
    },
    {
      "canonical": true,
      "clientMethod": {
        "client": {
          "fullName": "google.pubsub_v1.SchemaServiceClient",
          "shortName": "SchemaServiceClient"
        },
        "fullName": "google.pubsub_v1.SchemaServiceClient.delete_schema",
        "method": {
          "fullName": "google.pubsub.v1.SchemaService.DeleteSchema",
          "service": {
            "fullName": "google.pubsub.v1.SchemaService",
            "shortName": "SchemaService"
          },
          "shortName": "DeleteSchema"
        },
        "parameters": [
          {
            "name": "request",
            "type": "google.pubsub_v1.types.DeleteSchemaRequest"
          },
          {
            "name": "name",
            "type": "str"
          },
          {
            "name": "retry",
            "type": "google.api_core.retry.Retry"
          },
          {
            "name": "timeout",
            "type": "float"
          },
          {
            "name": "metadata",
            "type": "Sequence[Tuple[str, str]"
          }
        ],
        "shortName": "delete_schema"
      },
      "description": "Sample for DeleteSchema",
      "file": "pubsub_v1_generated_schema_service_delete_schema_sync.py",
      "language": "PYTHON",
      "origin": "API_DEFINITION",
      "regionTag": "pubsub_v1_generated_SchemaService_DeleteSchema_sync",
      "segments": [
        {
          "end": 49,
          "start": 27,
          "type": "FULL"
        },
        {
          "end": 49,
          "start": 27,
          "type": "SHORT"
        },
        {
          "end": 40,
          "start": 38,
          "type": "CLIENT_INITIALIZATION"
        },
        {
          "end": 45,
          "start": 41,
          "type": "REQUEST_INITIALIZATION"
        },
        {
          "start": 46,
          "type": "REQUEST_EXECUTION"
        },
        {
          "end": 50,
          "type": "RESPONSE_HANDLING"
        }
      ],
      "title": "pubsub_v1_generated_schema_service_delete_schema_sync.py"
    },
    {
      "canonical": true,
      "clientMethod": {
        "async": true,
        "client": {
          "fullName": "google.pubsub_v1.SchemaServiceAsyncClient",
          "shortName": "SchemaServiceAsyncClient"
        },
        "fullName": "google.pubsub_v1.SchemaServiceAsyncClient.get_schema",
        "method": {
          "fullName": "google.pubsub.v1.SchemaService.GetSchema",
          "service": {
            "fullName": "google.pubsub.v1.SchemaService",
            "shortName": "SchemaService"
          },
          "shortName": "GetSchema"
        },
        "parameters": [
          {
            "name": "request",
            "type": "google.pubsub_v1.types.GetSchemaRequest"
          },
          {
            "name": "name",
            "type": "str"
          },
          {
            "name": "retry",
            "type": "google.api_core.retry.Retry"
          },
          {
            "name": "timeout",
            "type": "float"
          },
          {
            "name": "metadata",
            "type": "Sequence[Tuple[str, str]"
          }
        ],
        "resultType": "google.pubsub_v1.types.Schema",
        "shortName": "get_schema"
      },
      "description": "Sample for GetSchema",
      "file": "pubsub_v1_generated_schema_service_get_schema_async.py",
      "language": "PYTHON",
      "origin": "API_DEFINITION",
      "regionTag": "pubsub_v1_generated_SchemaService_GetSchema_async",
      "segments": [
        {
          "end": 51,
          "start": 27,
          "type": "FULL"
        },
        {
          "end": 51,
          "start": 27,
          "type": "SHORT"
        },
        {
          "end": 40,
          "start": 38,
          "type": "CLIENT_INITIALIZATION"
        },
        {
          "end": 45,
          "start": 41,
          "type": "REQUEST_INITIALIZATION"
        },
        {
          "end": 48,
          "start": 46,
          "type": "REQUEST_EXECUTION"
        },
        {
          "end": 52,
          "start": 49,
          "type": "RESPONSE_HANDLING"
        }
      ],
      "title": "pubsub_v1_generated_schema_service_get_schema_async.py"
    },
    {
      "canonical": true,
      "clientMethod": {
        "client": {
          "fullName": "google.pubsub_v1.SchemaServiceClient",
          "shortName": "SchemaServiceClient"
        },
        "fullName": "google.pubsub_v1.SchemaServiceClient.get_schema",
        "method": {
          "fullName": "google.pubsub.v1.SchemaService.GetSchema",
          "service": {
            "fullName": "google.pubsub.v1.SchemaService",
            "shortName": "SchemaService"
          },
          "shortName": "GetSchema"
        },
        "parameters": [
          {
            "name": "request",
            "type": "google.pubsub_v1.types.GetSchemaRequest"
          },
          {
            "name": "name",
            "type": "str"
          },
          {
            "name": "retry",
            "type": "google.api_core.retry.Retry"
          },
          {
            "name": "timeout",
            "type": "float"
          },
          {
            "name": "metadata",
            "type": "Sequence[Tuple[str, str]"
          }
        ],
        "resultType": "google.pubsub_v1.types.Schema",
        "shortName": "get_schema"
      },
      "description": "Sample for GetSchema",
      "file": "pubsub_v1_generated_schema_service_get_schema_sync.py",
      "language": "PYTHON",
      "origin": "API_DEFINITION",
      "regionTag": "pubsub_v1_generated_SchemaService_GetSchema_sync",
      "segments": [
        {
          "end": 51,
          "start": 27,
          "type": "FULL"
        },
        {
          "end": 51,
          "start": 27,
          "type": "SHORT"
        },
        {
          "end": 40,
          "start": 38,
          "type": "CLIENT_INITIALIZATION"
        },
        {
          "end": 45,
          "start": 41,
          "type": "REQUEST_INITIALIZATION"
        },
        {
          "end": 48,
          "start": 46,
          "type": "REQUEST_EXECUTION"
        },
        {
          "end": 52,
          "start": 49,
          "type": "RESPONSE_HANDLING"
        }
      ],
      "title": "pubsub_v1_generated_schema_service_get_schema_sync.py"
    },
    {
      "canonical": true,
      "clientMethod": {
        "async": true,
        "client": {
          "fullName": "google.pubsub_v1.SchemaServiceAsyncClient",
          "shortName": "SchemaServiceAsyncClient"
        },
        "fullName": "google.pubsub_v1.SchemaServiceAsyncClient.list_schema_revisions",
        "method": {
          "fullName": "google.pubsub.v1.SchemaService.ListSchemaRevisions",
          "service": {
            "fullName": "google.pubsub.v1.SchemaService",
            "shortName": "SchemaService"
          },
          "shortName": "ListSchemaRevisions"
        },
        "parameters": [
          {
            "name": "request",
            "type": "google.pubsub_v1.types.ListSchemaRevisionsRequest"
          },
          {
            "name": "name",
            "type": "str"
          },
          {
            "name": "retry",
            "type": "google.api_core.retry.Retry"
          },
          {
            "name": "timeout",
            "type": "float"
          },
          {
            "name": "metadata",
            "type": "Sequence[Tuple[str, str]"
          }
        ],
        "resultType": "google.pubsub_v1.services.schema_service.pagers.ListSchemaRevisionsAsyncPager",
        "shortName": "list_schema_revisions"
      },
      "description": "Sample for ListSchemaRevisions",
      "file": "pubsub_v1_generated_schema_service_list_schema_revisions_async.py",
      "language": "PYTHON",
      "origin": "API_DEFINITION",
      "regionTag": "pubsub_v1_generated_SchemaService_ListSchemaRevisions_async",
      "segments": [
        {
          "end": 52,
          "start": 27,
          "type": "FULL"
        },
        {
          "end": 52,
          "start": 27,
          "type": "SHORT"
        },
        {
          "end": 40,
          "start": 38,
          "type": "CLIENT_INITIALIZATION"
        },
        {
          "end": 45,
          "start": 41,
          "type": "REQUEST_INITIALIZATION"
        },
        {
          "end": 48,
          "start": 46,
          "type": "REQUEST_EXECUTION"
        },
        {
          "end": 53,
          "start": 49,
          "type": "RESPONSE_HANDLING"
        }
      ],
      "title": "pubsub_v1_generated_schema_service_list_schema_revisions_async.py"
    },
    {
      "canonical": true,
      "clientMethod": {
        "client": {
          "fullName": "google.pubsub_v1.SchemaServiceClient",
          "shortName": "SchemaServiceClient"
        },
        "fullName": "google.pubsub_v1.SchemaServiceClient.list_schema_revisions",
        "method": {
          "fullName": "google.pubsub.v1.SchemaService.ListSchemaRevisions",
          "service": {
            "fullName": "google.pubsub.v1.SchemaService",
            "shortName": "SchemaService"
          },
          "shortName": "ListSchemaRevisions"
        },
        "parameters": [
          {
            "name": "request",
            "type": "google.pubsub_v1.types.ListSchemaRevisionsRequest"
          },
          {
            "name": "name",
            "type": "str"
          },
          {
            "name": "retry",
            "type": "google.api_core.retry.Retry"
          },
          {
            "name": "timeout",
            "type": "float"
          },
          {
            "name": "metadata",
            "type": "Sequence[Tuple[str, str]"
          }
        ],
        "resultType": "google.pubsub_v1.services.schema_service.pagers.ListSchemaRevisionsPager",
        "shortName": "list_schema_revisions"
      },
      "description": "Sample for ListSchemaRevisions",
      "file": "pubsub_v1_generated_schema_service_list_schema_revisions_sync.py",
      "language": "PYTHON",
      "origin": "API_DEFINITION",
      "regionTag": "pubsub_v1_generated_SchemaService_ListSchemaRevisions_sync",
      "segments": [
        {
          "end": 52,
          "start": 27,
          "type": "FULL"
        },
        {
          "end": 52,
          "start": 27,
          "type": "SHORT"
        },
        {
          "end": 40,
          "start": 38,
          "type": "CLIENT_INITIALIZATION"
        },
        {
          "end": 45,
          "start": 41,
          "type": "REQUEST_INITIALIZATION"
        },
        {
          "end": 48,
          "start": 46,
          "type": "REQUEST_EXECUTION"
        },
        {
          "end": 53,
          "start": 49,
          "type": "RESPONSE_HANDLING"
        }
      ],
      "title": "pubsub_v1_generated_schema_service_list_schema_revisions_sync.py"
    },
    {
      "canonical": true,
      "clientMethod": {
        "async": true,
        "client": {
          "fullName": "google.pubsub_v1.SchemaServiceAsyncClient",
          "shortName": "SchemaServiceAsyncClient"
        },
        "fullName": "google.pubsub_v1.SchemaServiceAsyncClient.list_schemas",
        "method": {
          "fullName": "google.pubsub.v1.SchemaService.ListSchemas",
          "service": {
            "fullName": "google.pubsub.v1.SchemaService",
            "shortName": "SchemaService"
          },
          "shortName": "ListSchemas"
        },
        "parameters": [
          {
            "name": "request",
            "type": "google.pubsub_v1.types.ListSchemasRequest"
          },
          {
            "name": "parent",
            "type": "str"
          },
          {
            "name": "retry",
            "type": "google.api_core.retry.Retry"
          },
          {
            "name": "timeout",
            "type": "float"
          },
          {
            "name": "metadata",
            "type": "Sequence[Tuple[str, str]"
          }
        ],
        "resultType": "google.pubsub_v1.services.schema_service.pagers.ListSchemasAsyncPager",
        "shortName": "list_schemas"
      },
      "description": "Sample for ListSchemas",
      "file": "pubsub_v1_generated_schema_service_list_schemas_async.py",
      "language": "PYTHON",
      "origin": "API_DEFINITION",
      "regionTag": "pubsub_v1_generated_SchemaService_ListSchemas_async",
      "segments": [
        {
          "end": 52,
          "start": 27,
          "type": "FULL"
        },
        {
          "end": 52,
          "start": 27,
          "type": "SHORT"
        },
        {
          "end": 40,
          "start": 38,
          "type": "CLIENT_INITIALIZATION"
        },
        {
          "end": 45,
          "start": 41,
          "type": "REQUEST_INITIALIZATION"
        },
        {
          "end": 48,
          "start": 46,
          "type": "REQUEST_EXECUTION"
        },
        {
          "end": 53,
          "start": 49,
          "type": "RESPONSE_HANDLING"
        }
      ],
      "title": "pubsub_v1_generated_schema_service_list_schemas_async.py"
    },
    {
      "canonical": true,
      "clientMethod": {
        "client": {
          "fullName": "google.pubsub_v1.SchemaServiceClient",
          "shortName": "SchemaServiceClient"
        },
        "fullName": "google.pubsub_v1.SchemaServiceClient.list_schemas",
        "method": {
          "fullName": "google.pubsub.v1.SchemaService.ListSchemas",
          "service": {
            "fullName": "google.pubsub.v1.SchemaService",
            "shortName": "SchemaService"
          },
          "shortName": "ListSchemas"
        },
        "parameters": [
          {
            "name": "request",
            "type": "google.pubsub_v1.types.ListSchemasRequest"
          },
          {
            "name": "parent",
            "type": "str"
          },
          {
            "name": "retry",
            "type": "google.api_core.retry.Retry"
          },
          {
            "name": "timeout",
            "type": "float"
          },
          {
            "name": "metadata",
            "type": "Sequence[Tuple[str, str]"
          }
        ],
        "resultType": "google.pubsub_v1.services.schema_service.pagers.ListSchemasPager",
        "shortName": "list_schemas"
      },
      "description": "Sample for ListSchemas",
      "file": "pubsub_v1_generated_schema_service_list_schemas_sync.py",
      "language": "PYTHON",
      "origin": "API_DEFINITION",
      "regionTag": "pubsub_v1_generated_SchemaService_ListSchemas_sync",
      "segments": [
        {
          "end": 52,
          "start": 27,
          "type": "FULL"
        },
        {
          "end": 52,
          "start": 27,
          "type": "SHORT"
        },
        {
          "end": 40,
          "start": 38,
          "type": "CLIENT_INITIALIZATION"
        },
        {
          "end": 45,
          "start": 41,
          "type": "REQUEST_INITIALIZATION"
        },
        {
          "end": 48,
          "start": 46,
          "type": "REQUEST_EXECUTION"
        },
        {
          "end": 53,
          "start": 49,
          "type": "RESPONSE_HANDLING"
        }
      ],
      "title": "pubsub_v1_generated_schema_service_list_schemas_sync.py"
    },
    {
      "canonical": true,
      "clientMethod": {
        "async": true,
        "client": {
          "fullName": "google.pubsub_v1.SchemaServiceAsyncClient",
          "shortName": "SchemaServiceAsyncClient"
        },
        "fullName": "google.pubsub_v1.SchemaServiceAsyncClient.rollback_schema",
        "method": {
          "fullName": "google.pubsub.v1.SchemaService.RollbackSchema",
          "service": {
            "fullName": "google.pubsub.v1.SchemaService",
            "shortName": "SchemaService"
          },
          "shortName": "RollbackSchema"
        },
        "parameters": [
          {
            "name": "request",
            "type": "google.pubsub_v1.types.RollbackSchemaRequest"
          },
          {
            "name": "name",
            "type": "str"
          },
          {
            "name": "revision_id",
            "type": "str"
          },
          {
            "name": "retry",
            "type": "google.api_core.retry.Retry"
          },
          {
            "name": "timeout",
            "type": "float"
          },
          {
            "name": "metadata",
            "type": "Sequence[Tuple[str, str]"
          }
        ],
        "resultType": "google.pubsub_v1.types.Schema",
        "shortName": "rollback_schema"
      },
      "description": "Sample for RollbackSchema",
      "file": "pubsub_v1_generated_schema_service_rollback_schema_async.py",
      "language": "PYTHON",
      "origin": "API_DEFINITION",
      "regionTag": "pubsub_v1_generated_SchemaService_RollbackSchema_async",
      "segments": [
        {
          "end": 52,
          "start": 27,
          "type": "FULL"
        },
        {
          "end": 52,
          "start": 27,
          "type": "SHORT"
        },
        {
          "end": 40,
          "start": 38,
          "type": "CLIENT_INITIALIZATION"
        },
        {
          "end": 46,
          "start": 41,
          "type": "REQUEST_INITIALIZATION"
        },
        {
          "end": 49,
          "start": 47,
          "type": "REQUEST_EXECUTION"
        },
        {
          "end": 53,
          "start": 50,
          "type": "RESPONSE_HANDLING"
        }
      ],
      "title": "pubsub_v1_generated_schema_service_rollback_schema_async.py"
    },
    {
      "canonical": true,
      "clientMethod": {
        "client": {
          "fullName": "google.pubsub_v1.SchemaServiceClient",
          "shortName": "SchemaServiceClient"
        },
        "fullName": "google.pubsub_v1.SchemaServiceClient.rollback_schema",
        "method": {
          "fullName": "google.pubsub.v1.SchemaService.RollbackSchema",
          "service": {
            "fullName": "google.pubsub.v1.SchemaService",
            "shortName": "SchemaService"
          },
          "shortName": "RollbackSchema"
        },
        "parameters": [
          {
            "name": "request",
            "type": "google.pubsub_v1.types.RollbackSchemaRequest"
          },
          {
            "name": "name",
            "type": "str"
          },
          {
            "name": "revision_id",
            "type": "str"
          },
          {
            "name": "retry",
            "type": "google.api_core.retry.Retry"
          },
          {
            "name": "timeout",
            "type": "float"
          },
          {
            "name": "metadata",
            "type": "Sequence[Tuple[str, str]"
          }
        ],
        "resultType": "google.pubsub_v1.types.Schema",
        "shortName": "rollback_schema"
      },
      "description": "Sample for RollbackSchema",
      "file": "pubsub_v1_generated_schema_service_rollback_schema_sync.py",
      "language": "PYTHON",
      "origin": "API_DEFINITION",
      "regionTag": "pubsub_v1_generated_SchemaService_RollbackSchema_sync",
      "segments": [
        {
          "end": 52,
          "start": 27,
          "type": "FULL"
        },
        {
          "end": 52,
          "start": 27,
          "type": "SHORT"
        },
        {
          "end": 40,
          "start": 38,
          "type": "CLIENT_INITIALIZATION"
        },
        {
          "end": 46,
          "start": 41,
          "type": "REQUEST_INITIALIZATION"
        },
        {
          "end": 49,
          "start": 47,
          "type": "REQUEST_EXECUTION"
        },
        {
          "end": 53,
          "start": 50,
          "type": "RESPONSE_HANDLING"
        }
      ],
      "title": "pubsub_v1_generated_schema_service_rollback_schema_sync.py"
    },
    {
      "canonical": true,
      "clientMethod": {
        "async": true,
        "client": {
          "fullName": "google.pubsub_v1.SchemaServiceAsyncClient",
          "shortName": "SchemaServiceAsyncClient"
        },
        "fullName": "google.pubsub_v1.SchemaServiceAsyncClient.validate_message",
        "method": {
          "fullName": "google.pubsub.v1.SchemaService.ValidateMessage",
          "service": {
            "fullName": "google.pubsub.v1.SchemaService",
            "shortName": "SchemaService"
          },
          "shortName": "ValidateMessage"
        },
        "parameters": [
          {
            "name": "request",
            "type": "google.pubsub_v1.types.ValidateMessageRequest"
          },
          {
            "name": "retry",
            "type": "google.api_core.retry.Retry"
          },
          {
            "name": "timeout",
            "type": "float"
          },
          {
            "name": "metadata",
            "type": "Sequence[Tuple[str, str]"
          }
        ],
        "resultType": "google.pubsub_v1.types.ValidateMessageResponse",
        "shortName": "validate_message"
      },
      "description": "Sample for ValidateMessage",
      "file": "pubsub_v1_generated_schema_service_validate_message_async.py",
      "language": "PYTHON",
      "origin": "API_DEFINITION",
      "regionTag": "pubsub_v1_generated_SchemaService_ValidateMessage_async",
      "segments": [
        {
          "end": 52,
          "start": 27,
          "type": "FULL"
        },
        {
          "end": 52,
          "start": 27,
          "type": "SHORT"
        },
        {
          "end": 40,
          "start": 38,
          "type": "CLIENT_INITIALIZATION"
        },
        {
          "end": 46,
          "start": 41,
          "type": "REQUEST_INITIALIZATION"
        },
        {
          "end": 49,
          "start": 47,
          "type": "REQUEST_EXECUTION"
        },
        {
          "end": 53,
          "start": 50,
          "type": "RESPONSE_HANDLING"
        }
      ],
      "title": "pubsub_v1_generated_schema_service_validate_message_async.py"
    },
    {
      "canonical": true,
      "clientMethod": {
        "client": {
          "fullName": "google.pubsub_v1.SchemaServiceClient",
          "shortName": "SchemaServiceClient"
        },
        "fullName": "google.pubsub_v1.SchemaServiceClient.validate_message",
        "method": {
          "fullName": "google.pubsub.v1.SchemaService.ValidateMessage",
          "service": {
            "fullName": "google.pubsub.v1.SchemaService",
            "shortName": "SchemaService"
          },
          "shortName": "ValidateMessage"
        },
        "parameters": [
          {
            "name": "request",
            "type": "google.pubsub_v1.types.ValidateMessageRequest"
          },
          {
            "name": "retry",
            "type": "google.api_core.retry.Retry"
          },
          {
            "name": "timeout",
            "type": "float"
          },
          {
            "name": "metadata",
            "type": "Sequence[Tuple[str, str]"
          }
        ],
        "resultType": "google.pubsub_v1.types.ValidateMessageResponse",
        "shortName": "validate_message"
      },
      "description": "Sample for ValidateMessage",
      "file": "pubsub_v1_generated_schema_service_validate_message_sync.py",
      "language": "PYTHON",
      "origin": "API_DEFINITION",
      "regionTag": "pubsub_v1_generated_SchemaService_ValidateMessage_sync",
      "segments": [
        {
          "end": 52,
          "start": 27,
          "type": "FULL"
        },
        {
          "end": 52,
          "start": 27,
          "type": "SHORT"
        },
        {
          "end": 40,
          "start": 38,
          "type": "CLIENT_INITIALIZATION"
        },
        {
          "end": 46,
          "start": 41,
          "type": "REQUEST_INITIALIZATION"
        },
        {
          "end": 49,
          "start": 47,
          "type": "REQUEST_EXECUTION"
        },
        {
          "end": 53,
          "start": 50,
          "type": "RESPONSE_HANDLING"
        }
      ],
      "title": "pubsub_v1_generated_schema_service_validate_message_sync.py"
    },
    {
      "canonical": true,
      "clientMethod": {
        "async": true,
        "client": {
          "fullName": "google.pubsub_v1.SchemaServiceAsyncClient",
          "shortName": "SchemaServiceAsyncClient"
        },
        "fullName": "google.pubsub_v1.SchemaServiceAsyncClient.validate_schema",
        "method": {
          "fullName": "google.pubsub.v1.SchemaService.ValidateSchema",
          "service": {
            "fullName": "google.pubsub.v1.SchemaService",
            "shortName": "SchemaService"
          },
          "shortName": "ValidateSchema"
        },
        "parameters": [
          {
            "name": "request",
            "type": "google.pubsub_v1.types.ValidateSchemaRequest"
          },
          {
            "name": "parent",
            "type": "str"
          },
          {
            "name": "schema",
            "type": "google.pubsub_v1.types.Schema"
          },
          {
            "name": "retry",
            "type": "google.api_core.retry.Retry"
          },
          {
            "name": "timeout",
            "type": "float"
          },
          {
            "name": "metadata",
            "type": "Sequence[Tuple[str, str]"
          }
        ],
        "resultType": "google.pubsub_v1.types.ValidateSchemaResponse",
        "shortName": "validate_schema"
      },
      "description": "Sample for ValidateSchema",
      "file": "pubsub_v1_generated_schema_service_validate_schema_async.py",
      "language": "PYTHON",
      "origin": "API_DEFINITION",
      "regionTag": "pubsub_v1_generated_SchemaService_ValidateSchema_async",
      "segments": [
        {
          "end": 55,
          "start": 27,
          "type": "FULL"
        },
        {
          "end": 55,
          "start": 27,
          "type": "SHORT"
        },
        {
          "end": 40,
          "start": 38,
          "type": "CLIENT_INITIALIZATION"
        },
        {
          "end": 49,
          "start": 41,
          "type": "REQUEST_INITIALIZATION"
        },
        {
          "end": 52,
          "start": 50,
          "type": "REQUEST_EXECUTION"
        },
        {
          "end": 56,
          "start": 53,
          "type": "RESPONSE_HANDLING"
        }
      ],
      "title": "pubsub_v1_generated_schema_service_validate_schema_async.py"
    },
    {
      "canonical": true,
      "clientMethod": {
        "client": {
          "fullName": "google.pubsub_v1.SchemaServiceClient",
          "shortName": "SchemaServiceClient"
        },
        "fullName": "google.pubsub_v1.SchemaServiceClient.validate_schema",
        "method": {
          "fullName": "google.pubsub.v1.SchemaService.ValidateSchema",
          "service": {
            "fullName": "google.pubsub.v1.SchemaService",
            "shortName": "SchemaService"
          },
          "shortName": "ValidateSchema"
        },
        "parameters": [
          {
            "name": "request",
            "type": "google.pubsub_v1.types.ValidateSchemaRequest"
          },
          {
            "name": "parent",
            "type": "str"
          },
          {
            "name": "schema",
            "type": "google.pubsub_v1.types.Schema"
          },
          {
            "name": "retry",
            "type": "google.api_core.retry.Retry"
          },
          {
            "name": "timeout",
            "type": "float"
          },
          {
            "name": "metadata",
            "type": "Sequence[Tuple[str, str]"
          }
        ],
        "resultType": "google.pubsub_v1.types.ValidateSchemaResponse",
        "shortName": "validate_schema"
      },
      "description": "Sample for ValidateSchema",
      "file": "pubsub_v1_generated_schema_service_validate_schema_sync.py",
      "language": "PYTHON",
      "origin": "API_DEFINITION",
      "regionTag": "pubsub_v1_generated_SchemaService_ValidateSchema_sync",
      "segments": [
        {
          "end": 55,
          "start": 27,
          "type": "FULL"
        },
        {
          "end": 55,
          "start": 27,
          "type": "SHORT"
        },
        {
          "end": 40,
          "start": 38,
          "type": "CLIENT_INITIALIZATION"
        },
        {
          "end": 49,
          "start": 41,
          "type": "REQUEST_INITIALIZATION"
        },
        {
          "end": 52,
          "start": 50,
          "type": "REQUEST_EXECUTION"
        },
        {
          "end": 56,
          "start": 53,
          "type": "RESPONSE_HANDLING"
        }
      ],
      "title": "pubsub_v1_generated_schema_service_validate_schema_sync.py"
    },
    {
      "canonical": true,
      "clientMethod": {
        "async": true,
        "client": {
          "fullName": "google.pubsub_v1.SubscriberAsyncClient",
          "shortName": "SubscriberAsyncClient"
        },
        "fullName": "google.pubsub_v1.SubscriberAsyncClient.acknowledge",
        "method": {
          "fullName": "google.pubsub.v1.Subscriber.Acknowledge",
          "service": {
            "fullName": "google.pubsub.v1.Subscriber",
            "shortName": "Subscriber"
          },
          "shortName": "Acknowledge"
        },
        "parameters": [
          {
            "name": "request",
            "type": "google.pubsub_v1.types.AcknowledgeRequest"
          },
          {
            "name": "subscription",
            "type": "str"
          },
          {
            "name": "ack_ids",
            "type": "MutableSequence[str]"
          },
          {
            "name": "retry",
            "type": "google.api_core.retry.Retry"
          },
          {
            "name": "timeout",
            "type": "float"
          },
          {
            "name": "metadata",
            "type": "Sequence[Tuple[str, str]"
          }
        ],
        "shortName": "acknowledge"
      },
      "description": "Sample for Acknowledge",
      "file": "pubsub_v1_generated_subscriber_acknowledge_async.py",
      "language": "PYTHON",
      "origin": "API_DEFINITION",
      "regionTag": "pubsub_v1_generated_Subscriber_Acknowledge_async",
      "segments": [
        {
          "end": 50,
          "start": 27,
          "type": "FULL"
        },
        {
          "end": 50,
          "start": 27,
          "type": "SHORT"
        },
        {
          "end": 40,
          "start": 38,
          "type": "CLIENT_INITIALIZATION"
        },
        {
          "end": 46,
          "start": 41,
          "type": "REQUEST_INITIALIZATION"
        },
        {
          "start": 47,
          "type": "REQUEST_EXECUTION"
        },
        {
          "end": 51,
          "type": "RESPONSE_HANDLING"
        }
      ],
      "title": "pubsub_v1_generated_subscriber_acknowledge_async.py"
    },
    {
      "canonical": true,
      "clientMethod": {
        "client": {
          "fullName": "google.pubsub_v1.SubscriberClient",
          "shortName": "SubscriberClient"
        },
        "fullName": "google.pubsub_v1.SubscriberClient.acknowledge",
        "method": {
          "fullName": "google.pubsub.v1.Subscriber.Acknowledge",
          "service": {
            "fullName": "google.pubsub.v1.Subscriber",
            "shortName": "Subscriber"
          },
          "shortName": "Acknowledge"
        },
        "parameters": [
          {
            "name": "request",
            "type": "google.pubsub_v1.types.AcknowledgeRequest"
          },
          {
            "name": "subscription",
            "type": "str"
          },
          {
            "name": "ack_ids",
            "type": "MutableSequence[str]"
          },
          {
            "name": "retry",
            "type": "google.api_core.retry.Retry"
          },
          {
            "name": "timeout",
            "type": "float"
          },
          {
            "name": "metadata",
            "type": "Sequence[Tuple[str, str]"
          }
        ],
        "shortName": "acknowledge"
      },
      "description": "Sample for Acknowledge",
      "file": "pubsub_v1_generated_subscriber_acknowledge_sync.py",
      "language": "PYTHON",
      "origin": "API_DEFINITION",
      "regionTag": "pubsub_v1_generated_Subscriber_Acknowledge_sync",
      "segments": [
        {
          "end": 50,
          "start": 27,
          "type": "FULL"
        },
        {
          "end": 50,
          "start": 27,
          "type": "SHORT"
        },
        {
          "end": 40,
          "start": 38,
          "type": "CLIENT_INITIALIZATION"
        },
        {
          "end": 46,
          "start": 41,
          "type": "REQUEST_INITIALIZATION"
        },
        {
          "start": 47,
          "type": "REQUEST_EXECUTION"
        },
        {
          "end": 51,
          "type": "RESPONSE_HANDLING"
        }
      ],
      "title": "pubsub_v1_generated_subscriber_acknowledge_sync.py"
    },
    {
      "canonical": true,
      "clientMethod": {
        "async": true,
        "client": {
          "fullName": "google.pubsub_v1.SubscriberAsyncClient",
          "shortName": "SubscriberAsyncClient"
        },
        "fullName": "google.pubsub_v1.SubscriberAsyncClient.create_snapshot",
        "method": {
          "fullName": "google.pubsub.v1.Subscriber.CreateSnapshot",
          "service": {
            "fullName": "google.pubsub.v1.Subscriber",
            "shortName": "Subscriber"
          },
          "shortName": "CreateSnapshot"
        },
        "parameters": [
          {
            "name": "request",
            "type": "google.pubsub_v1.types.CreateSnapshotRequest"
          },
          {
            "name": "name",
            "type": "str"
          },
          {
            "name": "subscription",
            "type": "str"
          },
          {
            "name": "retry",
            "type": "google.api_core.retry.Retry"
          },
          {
            "name": "timeout",
            "type": "float"
          },
          {
            "name": "metadata",
            "type": "Sequence[Tuple[str, str]"
          }
        ],
        "resultType": "google.pubsub_v1.types.Snapshot",
        "shortName": "create_snapshot"
      },
      "description": "Sample for CreateSnapshot",
      "file": "pubsub_v1_generated_subscriber_create_snapshot_async.py",
      "language": "PYTHON",
      "origin": "API_DEFINITION",
      "regionTag": "pubsub_v1_generated_Subscriber_CreateSnapshot_async",
      "segments": [
        {
          "end": 52,
          "start": 27,
          "type": "FULL"
        },
        {
          "end": 52,
          "start": 27,
          "type": "SHORT"
        },
        {
          "end": 40,
          "start": 38,
          "type": "CLIENT_INITIALIZATION"
        },
        {
          "end": 46,
          "start": 41,
          "type": "REQUEST_INITIALIZATION"
        },
        {
          "end": 49,
          "start": 47,
          "type": "REQUEST_EXECUTION"
        },
        {
          "end": 53,
          "start": 50,
          "type": "RESPONSE_HANDLING"
        }
      ],
      "title": "pubsub_v1_generated_subscriber_create_snapshot_async.py"
    },
    {
      "canonical": true,
      "clientMethod": {
        "client": {
          "fullName": "google.pubsub_v1.SubscriberClient",
          "shortName": "SubscriberClient"
        },
        "fullName": "google.pubsub_v1.SubscriberClient.create_snapshot",
        "method": {
          "fullName": "google.pubsub.v1.Subscriber.CreateSnapshot",
          "service": {
            "fullName": "google.pubsub.v1.Subscriber",
            "shortName": "Subscriber"
          },
          "shortName": "CreateSnapshot"
        },
        "parameters": [
          {
            "name": "request",
            "type": "google.pubsub_v1.types.CreateSnapshotRequest"
          },
          {
            "name": "name",
            "type": "str"
          },
          {
            "name": "subscription",
            "type": "str"
          },
          {
            "name": "retry",
            "type": "google.api_core.retry.Retry"
          },
          {
            "name": "timeout",
            "type": "float"
          },
          {
            "name": "metadata",
            "type": "Sequence[Tuple[str, str]"
          }
        ],
        "resultType": "google.pubsub_v1.types.Snapshot",
        "shortName": "create_snapshot"
      },
      "description": "Sample for CreateSnapshot",
      "file": "pubsub_v1_generated_subscriber_create_snapshot_sync.py",
      "language": "PYTHON",
      "origin": "API_DEFINITION",
      "regionTag": "pubsub_v1_generated_Subscriber_CreateSnapshot_sync",
      "segments": [
        {
          "end": 52,
          "start": 27,
          "type": "FULL"
        },
        {
          "end": 52,
          "start": 27,
          "type": "SHORT"
        },
        {
          "end": 40,
          "start": 38,
          "type": "CLIENT_INITIALIZATION"
        },
        {
          "end": 46,
          "start": 41,
          "type": "REQUEST_INITIALIZATION"
        },
        {
          "end": 49,
          "start": 47,
          "type": "REQUEST_EXECUTION"
        },
        {
          "end": 53,
          "start": 50,
          "type": "RESPONSE_HANDLING"
        }
      ],
      "title": "pubsub_v1_generated_subscriber_create_snapshot_sync.py"
    },
    {
      "canonical": true,
      "clientMethod": {
        "async": true,
        "client": {
          "fullName": "google.pubsub_v1.SubscriberAsyncClient",
          "shortName": "SubscriberAsyncClient"
        },
        "fullName": "google.pubsub_v1.SubscriberAsyncClient.create_subscription",
        "method": {
          "fullName": "google.pubsub.v1.Subscriber.CreateSubscription",
          "service": {
            "fullName": "google.pubsub.v1.Subscriber",
            "shortName": "Subscriber"
          },
          "shortName": "CreateSubscription"
        },
        "parameters": [
          {
            "name": "request",
            "type": "google.pubsub_v1.types.Subscription"
          },
          {
            "name": "name",
            "type": "str"
          },
          {
            "name": "topic",
            "type": "str"
          },
          {
            "name": "push_config",
            "type": "google.pubsub_v1.types.PushConfig"
          },
          {
            "name": "ack_deadline_seconds",
            "type": "int"
          },
          {
            "name": "retry",
            "type": "google.api_core.retry.Retry"
          },
          {
            "name": "timeout",
            "type": "float"
          },
          {
            "name": "metadata",
            "type": "Sequence[Tuple[str, str]"
          }
        ],
        "resultType": "google.pubsub_v1.types.Subscription",
        "shortName": "create_subscription"
      },
      "description": "Sample for CreateSubscription",
      "file": "pubsub_v1_generated_subscriber_create_subscription_async.py",
      "language": "PYTHON",
      "origin": "API_DEFINITION",
      "regionTag": "pubsub_v1_generated_Subscriber_CreateSubscription_async",
      "segments": [
        {
          "end": 52,
          "start": 27,
          "type": "FULL"
        },
        {
          "end": 52,
          "start": 27,
          "type": "SHORT"
        },
        {
          "end": 40,
          "start": 38,
          "type": "CLIENT_INITIALIZATION"
        },
        {
          "end": 46,
          "start": 41,
          "type": "REQUEST_INITIALIZATION"
        },
        {
          "end": 49,
          "start": 47,
          "type": "REQUEST_EXECUTION"
        },
        {
          "end": 53,
          "start": 50,
          "type": "RESPONSE_HANDLING"
        }
      ],
      "title": "pubsub_v1_generated_subscriber_create_subscription_async.py"
    },
    {
      "canonical": true,
      "clientMethod": {
        "client": {
          "fullName": "google.pubsub_v1.SubscriberClient",
          "shortName": "SubscriberClient"
        },
        "fullName": "google.pubsub_v1.SubscriberClient.create_subscription",
        "method": {
          "fullName": "google.pubsub.v1.Subscriber.CreateSubscription",
          "service": {
            "fullName": "google.pubsub.v1.Subscriber",
            "shortName": "Subscriber"
          },
          "shortName": "CreateSubscription"
        },
        "parameters": [
          {
            "name": "request",
            "type": "google.pubsub_v1.types.Subscription"
          },
          {
            "name": "name",
            "type": "str"
          },
          {
            "name": "topic",
            "type": "str"
          },
          {
            "name": "push_config",
            "type": "google.pubsub_v1.types.PushConfig"
          },
          {
            "name": "ack_deadline_seconds",
            "type": "int"
          },
          {
            "name": "retry",
            "type": "google.api_core.retry.Retry"
          },
          {
            "name": "timeout",
            "type": "float"
          },
          {
            "name": "metadata",
            "type": "Sequence[Tuple[str, str]"
          }
        ],
        "resultType": "google.pubsub_v1.types.Subscription",
        "shortName": "create_subscription"
      },
      "description": "Sample for CreateSubscription",
      "file": "pubsub_v1_generated_subscriber_create_subscription_sync.py",
      "language": "PYTHON",
      "origin": "API_DEFINITION",
      "regionTag": "pubsub_v1_generated_Subscriber_CreateSubscription_sync",
      "segments": [
        {
          "end": 52,
          "start": 27,
          "type": "FULL"
        },
        {
          "end": 52,
          "start": 27,
          "type": "SHORT"
        },
        {
          "end": 40,
          "start": 38,
          "type": "CLIENT_INITIALIZATION"
        },
        {
          "end": 46,
          "start": 41,
          "type": "REQUEST_INITIALIZATION"
        },
        {
          "end": 49,
          "start": 47,
          "type": "REQUEST_EXECUTION"
        },
        {
          "end": 53,
          "start": 50,
          "type": "RESPONSE_HANDLING"
        }
      ],
      "title": "pubsub_v1_generated_subscriber_create_subscription_sync.py"
    },
    {
      "canonical": true,
      "clientMethod": {
        "async": true,
        "client": {
          "fullName": "google.pubsub_v1.SubscriberAsyncClient",
          "shortName": "SubscriberAsyncClient"
        },
        "fullName": "google.pubsub_v1.SubscriberAsyncClient.delete_snapshot",
        "method": {
          "fullName": "google.pubsub.v1.Subscriber.DeleteSnapshot",
          "service": {
            "fullName": "google.pubsub.v1.Subscriber",
            "shortName": "Subscriber"
          },
          "shortName": "DeleteSnapshot"
        },
        "parameters": [
          {
            "name": "request",
            "type": "google.pubsub_v1.types.DeleteSnapshotRequest"
          },
          {
            "name": "snapshot",
            "type": "str"
          },
          {
            "name": "retry",
            "type": "google.api_core.retry.Retry"
          },
          {
            "name": "timeout",
            "type": "float"
          },
          {
            "name": "metadata",
            "type": "Sequence[Tuple[str, str]"
          }
        ],
        "shortName": "delete_snapshot"
      },
      "description": "Sample for DeleteSnapshot",
      "file": "pubsub_v1_generated_subscriber_delete_snapshot_async.py",
      "language": "PYTHON",
      "origin": "API_DEFINITION",
      "regionTag": "pubsub_v1_generated_Subscriber_DeleteSnapshot_async",
      "segments": [
        {
          "end": 49,
          "start": 27,
          "type": "FULL"
        },
        {
          "end": 49,
          "start": 27,
          "type": "SHORT"
        },
        {
          "end": 40,
          "start": 38,
          "type": "CLIENT_INITIALIZATION"
        },
        {
          "end": 45,
          "start": 41,
          "type": "REQUEST_INITIALIZATION"
        },
        {
          "start": 46,
          "type": "REQUEST_EXECUTION"
        },
        {
          "end": 50,
          "type": "RESPONSE_HANDLING"
        }
      ],
      "title": "pubsub_v1_generated_subscriber_delete_snapshot_async.py"
    },
    {
      "canonical": true,
      "clientMethod": {
        "client": {
          "fullName": "google.pubsub_v1.SubscriberClient",
          "shortName": "SubscriberClient"
        },
        "fullName": "google.pubsub_v1.SubscriberClient.delete_snapshot",
        "method": {
          "fullName": "google.pubsub.v1.Subscriber.DeleteSnapshot",
          "service": {
            "fullName": "google.pubsub.v1.Subscriber",
            "shortName": "Subscriber"
          },
          "shortName": "DeleteSnapshot"
        },
        "parameters": [
          {
            "name": "request",
            "type": "google.pubsub_v1.types.DeleteSnapshotRequest"
          },
          {
            "name": "snapshot",
            "type": "str"
          },
          {
            "name": "retry",
            "type": "google.api_core.retry.Retry"
          },
          {
            "name": "timeout",
            "type": "float"
          },
          {
            "name": "metadata",
            "type": "Sequence[Tuple[str, str]"
          }
        ],
        "shortName": "delete_snapshot"
      },
      "description": "Sample for DeleteSnapshot",
      "file": "pubsub_v1_generated_subscriber_delete_snapshot_sync.py",
      "language": "PYTHON",
      "origin": "API_DEFINITION",
      "regionTag": "pubsub_v1_generated_Subscriber_DeleteSnapshot_sync",
      "segments": [
        {
          "end": 49,
          "start": 27,
          "type": "FULL"
        },
        {
          "end": 49,
          "start": 27,
          "type": "SHORT"
        },
        {
          "end": 40,
          "start": 38,
          "type": "CLIENT_INITIALIZATION"
        },
        {
          "end": 45,
          "start": 41,
          "type": "REQUEST_INITIALIZATION"
        },
        {
          "start": 46,
          "type": "REQUEST_EXECUTION"
        },
        {
          "end": 50,
          "type": "RESPONSE_HANDLING"
        }
      ],
      "title": "pubsub_v1_generated_subscriber_delete_snapshot_sync.py"
    },
    {
      "canonical": true,
      "clientMethod": {
        "async": true,
        "client": {
          "fullName": "google.pubsub_v1.SubscriberAsyncClient",
          "shortName": "SubscriberAsyncClient"
        },
        "fullName": "google.pubsub_v1.SubscriberAsyncClient.delete_subscription",
        "method": {
          "fullName": "google.pubsub.v1.Subscriber.DeleteSubscription",
          "service": {
            "fullName": "google.pubsub.v1.Subscriber",
            "shortName": "Subscriber"
          },
          "shortName": "DeleteSubscription"
        },
        "parameters": [
          {
            "name": "request",
            "type": "google.pubsub_v1.types.DeleteSubscriptionRequest"
          },
          {
            "name": "subscription",
            "type": "str"
          },
          {
            "name": "retry",
            "type": "google.api_core.retry.Retry"
          },
          {
            "name": "timeout",
            "type": "float"
          },
          {
            "name": "metadata",
            "type": "Sequence[Tuple[str, str]"
          }
        ],
        "shortName": "delete_subscription"
      },
      "description": "Sample for DeleteSubscription",
      "file": "pubsub_v1_generated_subscriber_delete_subscription_async.py",
      "language": "PYTHON",
      "origin": "API_DEFINITION",
      "regionTag": "pubsub_v1_generated_Subscriber_DeleteSubscription_async",
      "segments": [
        {
          "end": 49,
          "start": 27,
          "type": "FULL"
        },
        {
          "end": 49,
          "start": 27,
          "type": "SHORT"
        },
        {
          "end": 40,
          "start": 38,
          "type": "CLIENT_INITIALIZATION"
        },
        {
          "end": 45,
          "start": 41,
          "type": "REQUEST_INITIALIZATION"
        },
        {
          "start": 46,
          "type": "REQUEST_EXECUTION"
        },
        {
          "end": 50,
          "type": "RESPONSE_HANDLING"
        }
      ],
      "title": "pubsub_v1_generated_subscriber_delete_subscription_async.py"
    },
    {
      "canonical": true,
      "clientMethod": {
        "client": {
          "fullName": "google.pubsub_v1.SubscriberClient",
          "shortName": "SubscriberClient"
        },
        "fullName": "google.pubsub_v1.SubscriberClient.delete_subscription",
        "method": {
          "fullName": "google.pubsub.v1.Subscriber.DeleteSubscription",
          "service": {
            "fullName": "google.pubsub.v1.Subscriber",
            "shortName": "Subscriber"
          },
          "shortName": "DeleteSubscription"
        },
        "parameters": [
          {
            "name": "request",
            "type": "google.pubsub_v1.types.DeleteSubscriptionRequest"
          },
          {
            "name": "subscription",
            "type": "str"
          },
          {
            "name": "retry",
            "type": "google.api_core.retry.Retry"
          },
          {
            "name": "timeout",
            "type": "float"
          },
          {
            "name": "metadata",
            "type": "Sequence[Tuple[str, str]"
          }
        ],
        "shortName": "delete_subscription"
      },
      "description": "Sample for DeleteSubscription",
      "file": "pubsub_v1_generated_subscriber_delete_subscription_sync.py",
      "language": "PYTHON",
      "origin": "API_DEFINITION",
      "regionTag": "pubsub_v1_generated_Subscriber_DeleteSubscription_sync",
      "segments": [
        {
          "end": 49,
          "start": 27,
          "type": "FULL"
        },
        {
          "end": 49,
          "start": 27,
          "type": "SHORT"
        },
        {
          "end": 40,
          "start": 38,
          "type": "CLIENT_INITIALIZATION"
        },
        {
          "end": 45,
          "start": 41,
          "type": "REQUEST_INITIALIZATION"
        },
        {
          "start": 46,
          "type": "REQUEST_EXECUTION"
        },
        {
          "end": 50,
          "type": "RESPONSE_HANDLING"
        }
      ],
      "title": "pubsub_v1_generated_subscriber_delete_subscription_sync.py"
    },
    {
      "canonical": true,
      "clientMethod": {
        "async": true,
        "client": {
          "fullName": "google.pubsub_v1.SubscriberAsyncClient",
          "shortName": "SubscriberAsyncClient"
        },
        "fullName": "google.pubsub_v1.SubscriberAsyncClient.get_snapshot",
        "method": {
          "fullName": "google.pubsub.v1.Subscriber.GetSnapshot",
          "service": {
            "fullName": "google.pubsub.v1.Subscriber",
            "shortName": "Subscriber"
          },
          "shortName": "GetSnapshot"
        },
        "parameters": [
          {
            "name": "request",
            "type": "google.pubsub_v1.types.GetSnapshotRequest"
          },
          {
            "name": "snapshot",
            "type": "str"
          },
          {
            "name": "retry",
            "type": "google.api_core.retry.Retry"
          },
          {
            "name": "timeout",
            "type": "float"
          },
          {
            "name": "metadata",
            "type": "Sequence[Tuple[str, str]"
          }
        ],
        "resultType": "google.pubsub_v1.types.Snapshot",
        "shortName": "get_snapshot"
      },
      "description": "Sample for GetSnapshot",
      "file": "pubsub_v1_generated_subscriber_get_snapshot_async.py",
      "language": "PYTHON",
      "origin": "API_DEFINITION",
      "regionTag": "pubsub_v1_generated_Subscriber_GetSnapshot_async",
      "segments": [
        {
          "end": 51,
          "start": 27,
          "type": "FULL"
        },
        {
          "end": 51,
          "start": 27,
          "type": "SHORT"
        },
        {
          "end": 40,
          "start": 38,
          "type": "CLIENT_INITIALIZATION"
        },
        {
          "end": 45,
          "start": 41,
          "type": "REQUEST_INITIALIZATION"
        },
        {
          "end": 48,
          "start": 46,
          "type": "REQUEST_EXECUTION"
        },
        {
          "end": 52,
          "start": 49,
          "type": "RESPONSE_HANDLING"
        }
      ],
      "title": "pubsub_v1_generated_subscriber_get_snapshot_async.py"
    },
    {
      "canonical": true,
      "clientMethod": {
        "client": {
          "fullName": "google.pubsub_v1.SubscriberClient",
          "shortName": "SubscriberClient"
        },
        "fullName": "google.pubsub_v1.SubscriberClient.get_snapshot",
        "method": {
          "fullName": "google.pubsub.v1.Subscriber.GetSnapshot",
          "service": {
            "fullName": "google.pubsub.v1.Subscriber",
            "shortName": "Subscriber"
          },
          "shortName": "GetSnapshot"
        },
        "parameters": [
          {
            "name": "request",
            "type": "google.pubsub_v1.types.GetSnapshotRequest"
          },
          {
            "name": "snapshot",
            "type": "str"
          },
          {
            "name": "retry",
            "type": "google.api_core.retry.Retry"
          },
          {
            "name": "timeout",
            "type": "float"
          },
          {
            "name": "metadata",
            "type": "Sequence[Tuple[str, str]"
          }
        ],
        "resultType": "google.pubsub_v1.types.Snapshot",
        "shortName": "get_snapshot"
      },
      "description": "Sample for GetSnapshot",
      "file": "pubsub_v1_generated_subscriber_get_snapshot_sync.py",
      "language": "PYTHON",
      "origin": "API_DEFINITION",
      "regionTag": "pubsub_v1_generated_Subscriber_GetSnapshot_sync",
      "segments": [
        {
          "end": 51,
          "start": 27,
          "type": "FULL"
        },
        {
          "end": 51,
          "start": 27,
          "type": "SHORT"
        },
        {
          "end": 40,
          "start": 38,
          "type": "CLIENT_INITIALIZATION"
        },
        {
          "end": 45,
          "start": 41,
          "type": "REQUEST_INITIALIZATION"
        },
        {
          "end": 48,
          "start": 46,
          "type": "REQUEST_EXECUTION"
        },
        {
          "end": 52,
          "start": 49,
          "type": "RESPONSE_HANDLING"
        }
      ],
      "title": "pubsub_v1_generated_subscriber_get_snapshot_sync.py"
    },
    {
      "canonical": true,
      "clientMethod": {
        "async": true,
        "client": {
          "fullName": "google.pubsub_v1.SubscriberAsyncClient",
          "shortName": "SubscriberAsyncClient"
        },
        "fullName": "google.pubsub_v1.SubscriberAsyncClient.get_subscription",
        "method": {
          "fullName": "google.pubsub.v1.Subscriber.GetSubscription",
          "service": {
            "fullName": "google.pubsub.v1.Subscriber",
            "shortName": "Subscriber"
          },
          "shortName": "GetSubscription"
        },
        "parameters": [
          {
            "name": "request",
            "type": "google.pubsub_v1.types.GetSubscriptionRequest"
          },
          {
            "name": "subscription",
            "type": "str"
          },
          {
            "name": "retry",
            "type": "google.api_core.retry.Retry"
          },
          {
            "name": "timeout",
            "type": "float"
          },
          {
            "name": "metadata",
            "type": "Sequence[Tuple[str, str]"
          }
        ],
        "resultType": "google.pubsub_v1.types.Subscription",
        "shortName": "get_subscription"
      },
      "description": "Sample for GetSubscription",
      "file": "pubsub_v1_generated_subscriber_get_subscription_async.py",
      "language": "PYTHON",
      "origin": "API_DEFINITION",
      "regionTag": "pubsub_v1_generated_Subscriber_GetSubscription_async",
      "segments": [
        {
          "end": 51,
          "start": 27,
          "type": "FULL"
        },
        {
          "end": 51,
          "start": 27,
          "type": "SHORT"
        },
        {
          "end": 40,
          "start": 38,
          "type": "CLIENT_INITIALIZATION"
        },
        {
          "end": 45,
          "start": 41,
          "type": "REQUEST_INITIALIZATION"
        },
        {
          "end": 48,
          "start": 46,
          "type": "REQUEST_EXECUTION"
        },
        {
          "end": 52,
          "start": 49,
          "type": "RESPONSE_HANDLING"
        }
      ],
      "title": "pubsub_v1_generated_subscriber_get_subscription_async.py"
    },
    {
      "canonical": true,
      "clientMethod": {
        "client": {
          "fullName": "google.pubsub_v1.SubscriberClient",
          "shortName": "SubscriberClient"
        },
        "fullName": "google.pubsub_v1.SubscriberClient.get_subscription",
        "method": {
          "fullName": "google.pubsub.v1.Subscriber.GetSubscription",
          "service": {
            "fullName": "google.pubsub.v1.Subscriber",
            "shortName": "Subscriber"
          },
          "shortName": "GetSubscription"
        },
        "parameters": [
          {
            "name": "request",
            "type": "google.pubsub_v1.types.GetSubscriptionRequest"
          },
          {
            "name": "subscription",
            "type": "str"
          },
          {
            "name": "retry",
            "type": "google.api_core.retry.Retry"
          },
          {
            "name": "timeout",
            "type": "float"
          },
          {
            "name": "metadata",
            "type": "Sequence[Tuple[str, str]"
          }
        ],
        "resultType": "google.pubsub_v1.types.Subscription",
        "shortName": "get_subscription"
      },
      "description": "Sample for GetSubscription",
      "file": "pubsub_v1_generated_subscriber_get_subscription_sync.py",
      "language": "PYTHON",
      "origin": "API_DEFINITION",
      "regionTag": "pubsub_v1_generated_Subscriber_GetSubscription_sync",
      "segments": [
        {
          "end": 51,
          "start": 27,
          "type": "FULL"
        },
        {
          "end": 51,
          "start": 27,
          "type": "SHORT"
        },
        {
          "end": 40,
          "start": 38,
          "type": "CLIENT_INITIALIZATION"
        },
        {
          "end": 45,
          "start": 41,
          "type": "REQUEST_INITIALIZATION"
        },
        {
          "end": 48,
          "start": 46,
          "type": "REQUEST_EXECUTION"
        },
        {
          "end": 52,
          "start": 49,
          "type": "RESPONSE_HANDLING"
        }
      ],
      "title": "pubsub_v1_generated_subscriber_get_subscription_sync.py"
    },
    {
      "canonical": true,
      "clientMethod": {
        "async": true,
        "client": {
          "fullName": "google.pubsub_v1.SubscriberAsyncClient",
          "shortName": "SubscriberAsyncClient"
        },
        "fullName": "google.pubsub_v1.SubscriberAsyncClient.list_snapshots",
        "method": {
          "fullName": "google.pubsub.v1.Subscriber.ListSnapshots",
          "service": {
            "fullName": "google.pubsub.v1.Subscriber",
            "shortName": "Subscriber"
          },
          "shortName": "ListSnapshots"
        },
        "parameters": [
          {
            "name": "request",
            "type": "google.pubsub_v1.types.ListSnapshotsRequest"
          },
          {
            "name": "project",
            "type": "str"
          },
          {
            "name": "retry",
            "type": "google.api_core.retry.Retry"
          },
          {
            "name": "timeout",
            "type": "float"
          },
          {
            "name": "metadata",
            "type": "Sequence[Tuple[str, str]"
          }
        ],
        "resultType": "google.pubsub_v1.services.subscriber.pagers.ListSnapshotsAsyncPager",
        "shortName": "list_snapshots"
      },
      "description": "Sample for ListSnapshots",
      "file": "pubsub_v1_generated_subscriber_list_snapshots_async.py",
      "language": "PYTHON",
      "origin": "API_DEFINITION",
      "regionTag": "pubsub_v1_generated_Subscriber_ListSnapshots_async",
      "segments": [
        {
          "end": 52,
          "start": 27,
          "type": "FULL"
        },
        {
          "end": 52,
          "start": 27,
          "type": "SHORT"
        },
        {
          "end": 40,
          "start": 38,
          "type": "CLIENT_INITIALIZATION"
        },
        {
          "end": 45,
          "start": 41,
          "type": "REQUEST_INITIALIZATION"
        },
        {
          "end": 48,
          "start": 46,
          "type": "REQUEST_EXECUTION"
        },
        {
          "end": 53,
          "start": 49,
          "type": "RESPONSE_HANDLING"
        }
      ],
      "title": "pubsub_v1_generated_subscriber_list_snapshots_async.py"
    },
    {
      "canonical": true,
      "clientMethod": {
        "client": {
          "fullName": "google.pubsub_v1.SubscriberClient",
          "shortName": "SubscriberClient"
        },
        "fullName": "google.pubsub_v1.SubscriberClient.list_snapshots",
        "method": {
          "fullName": "google.pubsub.v1.Subscriber.ListSnapshots",
          "service": {
            "fullName": "google.pubsub.v1.Subscriber",
            "shortName": "Subscriber"
          },
          "shortName": "ListSnapshots"
        },
        "parameters": [
          {
            "name": "request",
            "type": "google.pubsub_v1.types.ListSnapshotsRequest"
          },
          {
            "name": "project",
            "type": "str"
          },
          {
            "name": "retry",
            "type": "google.api_core.retry.Retry"
          },
          {
            "name": "timeout",
            "type": "float"
          },
          {
            "name": "metadata",
            "type": "Sequence[Tuple[str, str]"
          }
        ],
        "resultType": "google.pubsub_v1.services.subscriber.pagers.ListSnapshotsPager",
        "shortName": "list_snapshots"
      },
      "description": "Sample for ListSnapshots",
      "file": "pubsub_v1_generated_subscriber_list_snapshots_sync.py",
      "language": "PYTHON",
      "origin": "API_DEFINITION",
      "regionTag": "pubsub_v1_generated_Subscriber_ListSnapshots_sync",
      "segments": [
        {
          "end": 52,
          "start": 27,
          "type": "FULL"
        },
        {
          "end": 52,
          "start": 27,
          "type": "SHORT"
        },
        {
          "end": 40,
          "start": 38,
          "type": "CLIENT_INITIALIZATION"
        },
        {
          "end": 45,
          "start": 41,
          "type": "REQUEST_INITIALIZATION"
        },
        {
          "end": 48,
          "start": 46,
          "type": "REQUEST_EXECUTION"
        },
        {
          "end": 53,
          "start": 49,
          "type": "RESPONSE_HANDLING"
        }
      ],
      "title": "pubsub_v1_generated_subscriber_list_snapshots_sync.py"
    },
    {
      "canonical": true,
      "clientMethod": {
        "async": true,
        "client": {
          "fullName": "google.pubsub_v1.SubscriberAsyncClient",
          "shortName": "SubscriberAsyncClient"
        },
        "fullName": "google.pubsub_v1.SubscriberAsyncClient.list_subscriptions",
        "method": {
          "fullName": "google.pubsub.v1.Subscriber.ListSubscriptions",
          "service": {
            "fullName": "google.pubsub.v1.Subscriber",
            "shortName": "Subscriber"
          },
          "shortName": "ListSubscriptions"
        },
        "parameters": [
          {
            "name": "request",
            "type": "google.pubsub_v1.types.ListSubscriptionsRequest"
          },
          {
            "name": "project",
            "type": "str"
          },
          {
            "name": "retry",
            "type": "google.api_core.retry.Retry"
          },
          {
            "name": "timeout",
            "type": "float"
          },
          {
            "name": "metadata",
            "type": "Sequence[Tuple[str, str]"
          }
        ],
        "resultType": "google.pubsub_v1.services.subscriber.pagers.ListSubscriptionsAsyncPager",
        "shortName": "list_subscriptions"
      },
      "description": "Sample for ListSubscriptions",
      "file": "pubsub_v1_generated_subscriber_list_subscriptions_async.py",
      "language": "PYTHON",
      "origin": "API_DEFINITION",
      "regionTag": "pubsub_v1_generated_Subscriber_ListSubscriptions_async",
      "segments": [
        {
          "end": 52,
          "start": 27,
          "type": "FULL"
        },
        {
          "end": 52,
          "start": 27,
          "type": "SHORT"
        },
        {
          "end": 40,
          "start": 38,
          "type": "CLIENT_INITIALIZATION"
        },
        {
          "end": 45,
          "start": 41,
          "type": "REQUEST_INITIALIZATION"
        },
        {
          "end": 48,
          "start": 46,
          "type": "REQUEST_EXECUTION"
        },
        {
          "end": 53,
          "start": 49,
          "type": "RESPONSE_HANDLING"
        }
      ],
      "title": "pubsub_v1_generated_subscriber_list_subscriptions_async.py"
    },
    {
      "canonical": true,
      "clientMethod": {
        "client": {
          "fullName": "google.pubsub_v1.SubscriberClient",
          "shortName": "SubscriberClient"
        },
        "fullName": "google.pubsub_v1.SubscriberClient.list_subscriptions",
        "method": {
          "fullName": "google.pubsub.v1.Subscriber.ListSubscriptions",
          "service": {
            "fullName": "google.pubsub.v1.Subscriber",
            "shortName": "Subscriber"
          },
          "shortName": "ListSubscriptions"
        },
        "parameters": [
          {
            "name": "request",
            "type": "google.pubsub_v1.types.ListSubscriptionsRequest"
          },
          {
            "name": "project",
            "type": "str"
          },
          {
            "name": "retry",
            "type": "google.api_core.retry.Retry"
          },
          {
            "name": "timeout",
            "type": "float"
          },
          {
            "name": "metadata",
            "type": "Sequence[Tuple[str, str]"
          }
        ],
        "resultType": "google.pubsub_v1.services.subscriber.pagers.ListSubscriptionsPager",
        "shortName": "list_subscriptions"
      },
      "description": "Sample for ListSubscriptions",
      "file": "pubsub_v1_generated_subscriber_list_subscriptions_sync.py",
      "language": "PYTHON",
      "origin": "API_DEFINITION",
      "regionTag": "pubsub_v1_generated_Subscriber_ListSubscriptions_sync",
      "segments": [
        {
          "end": 52,
          "start": 27,
          "type": "FULL"
        },
        {
          "end": 52,
          "start": 27,
          "type": "SHORT"
        },
        {
          "end": 40,
          "start": 38,
          "type": "CLIENT_INITIALIZATION"
        },
        {
          "end": 45,
          "start": 41,
          "type": "REQUEST_INITIALIZATION"
        },
        {
          "end": 48,
          "start": 46,
          "type": "REQUEST_EXECUTION"
        },
        {
          "end": 53,
          "start": 49,
          "type": "RESPONSE_HANDLING"
        }
      ],
      "title": "pubsub_v1_generated_subscriber_list_subscriptions_sync.py"
    },
    {
      "canonical": true,
      "clientMethod": {
        "async": true,
        "client": {
          "fullName": "google.pubsub_v1.SubscriberAsyncClient",
          "shortName": "SubscriberAsyncClient"
        },
        "fullName": "google.pubsub_v1.SubscriberAsyncClient.modify_ack_deadline",
        "method": {
          "fullName": "google.pubsub.v1.Subscriber.ModifyAckDeadline",
          "service": {
            "fullName": "google.pubsub.v1.Subscriber",
            "shortName": "Subscriber"
          },
          "shortName": "ModifyAckDeadline"
        },
        "parameters": [
          {
            "name": "request",
            "type": "google.pubsub_v1.types.ModifyAckDeadlineRequest"
          },
          {
            "name": "subscription",
            "type": "str"
          },
          {
            "name": "ack_ids",
            "type": "MutableSequence[str]"
          },
          {
            "name": "ack_deadline_seconds",
            "type": "int"
          },
          {
            "name": "retry",
            "type": "google.api_core.retry.Retry"
          },
          {
            "name": "timeout",
            "type": "float"
          },
          {
            "name": "metadata",
            "type": "Sequence[Tuple[str, str]"
          }
        ],
        "shortName": "modify_ack_deadline"
      },
      "description": "Sample for ModifyAckDeadline",
      "file": "pubsub_v1_generated_subscriber_modify_ack_deadline_async.py",
      "language": "PYTHON",
      "origin": "API_DEFINITION",
      "regionTag": "pubsub_v1_generated_Subscriber_ModifyAckDeadline_async",
      "segments": [
        {
          "end": 51,
          "start": 27,
          "type": "FULL"
        },
        {
          "end": 51,
          "start": 27,
          "type": "SHORT"
        },
        {
          "end": 40,
          "start": 38,
          "type": "CLIENT_INITIALIZATION"
        },
        {
          "end": 47,
          "start": 41,
          "type": "REQUEST_INITIALIZATION"
        },
        {
          "start": 48,
          "type": "REQUEST_EXECUTION"
        },
        {
          "end": 52,
          "type": "RESPONSE_HANDLING"
        }
      ],
      "title": "pubsub_v1_generated_subscriber_modify_ack_deadline_async.py"
    },
    {
      "canonical": true,
      "clientMethod": {
        "client": {
          "fullName": "google.pubsub_v1.SubscriberClient",
          "shortName": "SubscriberClient"
        },
        "fullName": "google.pubsub_v1.SubscriberClient.modify_ack_deadline",
        "method": {
          "fullName": "google.pubsub.v1.Subscriber.ModifyAckDeadline",
          "service": {
            "fullName": "google.pubsub.v1.Subscriber",
            "shortName": "Subscriber"
          },
          "shortName": "ModifyAckDeadline"
        },
        "parameters": [
          {
            "name": "request",
            "type": "google.pubsub_v1.types.ModifyAckDeadlineRequest"
          },
          {
            "name": "subscription",
            "type": "str"
          },
          {
            "name": "ack_ids",
            "type": "MutableSequence[str]"
          },
          {
            "name": "ack_deadline_seconds",
            "type": "int"
          },
          {
            "name": "retry",
            "type": "google.api_core.retry.Retry"
          },
          {
            "name": "timeout",
            "type": "float"
          },
          {
            "name": "metadata",
            "type": "Sequence[Tuple[str, str]"
          }
        ],
        "shortName": "modify_ack_deadline"
      },
      "description": "Sample for ModifyAckDeadline",
      "file": "pubsub_v1_generated_subscriber_modify_ack_deadline_sync.py",
      "language": "PYTHON",
      "origin": "API_DEFINITION",
      "regionTag": "pubsub_v1_generated_Subscriber_ModifyAckDeadline_sync",
      "segments": [
        {
          "end": 51,
          "start": 27,
          "type": "FULL"
        },
        {
          "end": 51,
          "start": 27,
          "type": "SHORT"
        },
        {
          "end": 40,
          "start": 38,
          "type": "CLIENT_INITIALIZATION"
        },
        {
          "end": 47,
          "start": 41,
          "type": "REQUEST_INITIALIZATION"
        },
        {
          "start": 48,
          "type": "REQUEST_EXECUTION"
        },
        {
          "end": 52,
          "type": "RESPONSE_HANDLING"
        }
      ],
      "title": "pubsub_v1_generated_subscriber_modify_ack_deadline_sync.py"
    },
    {
      "canonical": true,
      "clientMethod": {
        "async": true,
        "client": {
          "fullName": "google.pubsub_v1.SubscriberAsyncClient",
          "shortName": "SubscriberAsyncClient"
        },
        "fullName": "google.pubsub_v1.SubscriberAsyncClient.modify_push_config",
        "method": {
          "fullName": "google.pubsub.v1.Subscriber.ModifyPushConfig",
          "service": {
            "fullName": "google.pubsub.v1.Subscriber",
            "shortName": "Subscriber"
          },
          "shortName": "ModifyPushConfig"
        },
        "parameters": [
          {
            "name": "request",
            "type": "google.pubsub_v1.types.ModifyPushConfigRequest"
          },
          {
            "name": "subscription",
            "type": "str"
          },
          {
            "name": "push_config",
            "type": "google.pubsub_v1.types.PushConfig"
          },
          {
            "name": "retry",
            "type": "google.api_core.retry.Retry"
          },
          {
            "name": "timeout",
            "type": "float"
          },
          {
            "name": "metadata",
            "type": "Sequence[Tuple[str, str]"
          }
        ],
        "shortName": "modify_push_config"
      },
      "description": "Sample for ModifyPushConfig",
      "file": "pubsub_v1_generated_subscriber_modify_push_config_async.py",
      "language": "PYTHON",
      "origin": "API_DEFINITION",
      "regionTag": "pubsub_v1_generated_Subscriber_ModifyPushConfig_async",
      "segments": [
        {
          "end": 49,
          "start": 27,
          "type": "FULL"
        },
        {
          "end": 49,
          "start": 27,
          "type": "SHORT"
        },
        {
          "end": 40,
          "start": 38,
          "type": "CLIENT_INITIALIZATION"
        },
        {
          "end": 45,
          "start": 41,
          "type": "REQUEST_INITIALIZATION"
        },
        {
          "start": 46,
          "type": "REQUEST_EXECUTION"
        },
        {
          "end": 50,
          "type": "RESPONSE_HANDLING"
        }
      ],
      "title": "pubsub_v1_generated_subscriber_modify_push_config_async.py"
    },
    {
      "canonical": true,
      "clientMethod": {
        "client": {
          "fullName": "google.pubsub_v1.SubscriberClient",
          "shortName": "SubscriberClient"
        },
        "fullName": "google.pubsub_v1.SubscriberClient.modify_push_config",
        "method": {
          "fullName": "google.pubsub.v1.Subscriber.ModifyPushConfig",
          "service": {
            "fullName": "google.pubsub.v1.Subscriber",
            "shortName": "Subscriber"
          },
          "shortName": "ModifyPushConfig"
        },
        "parameters": [
          {
            "name": "request",
            "type": "google.pubsub_v1.types.ModifyPushConfigRequest"
          },
          {
            "name": "subscription",
            "type": "str"
          },
          {
            "name": "push_config",
            "type": "google.pubsub_v1.types.PushConfig"
          },
          {
            "name": "retry",
            "type": "google.api_core.retry.Retry"
          },
          {
            "name": "timeout",
            "type": "float"
          },
          {
            "name": "metadata",
            "type": "Sequence[Tuple[str, str]"
          }
        ],
        "shortName": "modify_push_config"
      },
      "description": "Sample for ModifyPushConfig",
      "file": "pubsub_v1_generated_subscriber_modify_push_config_sync.py",
      "language": "PYTHON",
      "origin": "API_DEFINITION",
      "regionTag": "pubsub_v1_generated_Subscriber_ModifyPushConfig_sync",
      "segments": [
        {
          "end": 49,
          "start": 27,
          "type": "FULL"
        },
        {
          "end": 49,
          "start": 27,
          "type": "SHORT"
        },
        {
          "end": 40,
          "start": 38,
          "type": "CLIENT_INITIALIZATION"
        },
        {
          "end": 45,
          "start": 41,
          "type": "REQUEST_INITIALIZATION"
        },
        {
          "start": 46,
          "type": "REQUEST_EXECUTION"
        },
        {
          "end": 50,
          "type": "RESPONSE_HANDLING"
        }
      ],
      "title": "pubsub_v1_generated_subscriber_modify_push_config_sync.py"
    },
    {
      "canonical": true,
      "clientMethod": {
        "async": true,
        "client": {
          "fullName": "google.pubsub_v1.SubscriberAsyncClient",
          "shortName": "SubscriberAsyncClient"
        },
        "fullName": "google.pubsub_v1.SubscriberAsyncClient.pull",
        "method": {
          "fullName": "google.pubsub.v1.Subscriber.Pull",
          "service": {
            "fullName": "google.pubsub.v1.Subscriber",
            "shortName": "Subscriber"
          },
          "shortName": "Pull"
        },
        "parameters": [
          {
            "name": "request",
            "type": "google.pubsub_v1.types.PullRequest"
          },
          {
            "name": "subscription",
            "type": "str"
          },
          {
            "name": "return_immediately",
            "type": "bool"
          },
          {
            "name": "max_messages",
            "type": "int"
          },
          {
            "name": "retry",
            "type": "google.api_core.retry.Retry"
          },
          {
            "name": "timeout",
            "type": "float"
          },
          {
            "name": "metadata",
            "type": "Sequence[Tuple[str, str]"
          }
        ],
        "resultType": "google.pubsub_v1.types.PullResponse",
        "shortName": "pull"
      },
      "description": "Sample for Pull",
      "file": "pubsub_v1_generated_subscriber_pull_async.py",
      "language": "PYTHON",
      "origin": "API_DEFINITION",
      "regionTag": "pubsub_v1_generated_Subscriber_Pull_async",
      "segments": [
        {
          "end": 52,
          "start": 27,
          "type": "FULL"
        },
        {
          "end": 52,
          "start": 27,
          "type": "SHORT"
        },
        {
          "end": 40,
          "start": 38,
          "type": "CLIENT_INITIALIZATION"
        },
        {
          "end": 46,
          "start": 41,
          "type": "REQUEST_INITIALIZATION"
        },
        {
          "end": 49,
          "start": 47,
          "type": "REQUEST_EXECUTION"
        },
        {
          "end": 53,
          "start": 50,
          "type": "RESPONSE_HANDLING"
        }
      ],
      "title": "pubsub_v1_generated_subscriber_pull_async.py"
    },
    {
      "canonical": true,
      "clientMethod": {
        "client": {
          "fullName": "google.pubsub_v1.SubscriberClient",
          "shortName": "SubscriberClient"
        },
        "fullName": "google.pubsub_v1.SubscriberClient.pull",
        "method": {
          "fullName": "google.pubsub.v1.Subscriber.Pull",
          "service": {
            "fullName": "google.pubsub.v1.Subscriber",
            "shortName": "Subscriber"
          },
          "shortName": "Pull"
        },
        "parameters": [
          {
            "name": "request",
            "type": "google.pubsub_v1.types.PullRequest"
          },
          {
            "name": "subscription",
            "type": "str"
          },
          {
            "name": "return_immediately",
            "type": "bool"
          },
          {
            "name": "max_messages",
            "type": "int"
          },
          {
            "name": "retry",
            "type": "google.api_core.retry.Retry"
          },
          {
            "name": "timeout",
            "type": "float"
          },
          {
            "name": "metadata",
            "type": "Sequence[Tuple[str, str]"
          }
        ],
        "resultType": "google.pubsub_v1.types.PullResponse",
        "shortName": "pull"
      },
      "description": "Sample for Pull",
      "file": "pubsub_v1_generated_subscriber_pull_sync.py",
      "language": "PYTHON",
      "origin": "API_DEFINITION",
      "regionTag": "pubsub_v1_generated_Subscriber_Pull_sync",
      "segments": [
        {
          "end": 52,
          "start": 27,
          "type": "FULL"
        },
        {
          "end": 52,
          "start": 27,
          "type": "SHORT"
        },
        {
          "end": 40,
          "start": 38,
          "type": "CLIENT_INITIALIZATION"
        },
        {
          "end": 46,
          "start": 41,
          "type": "REQUEST_INITIALIZATION"
        },
        {
          "end": 49,
          "start": 47,
          "type": "REQUEST_EXECUTION"
        },
        {
          "end": 53,
          "start": 50,
          "type": "RESPONSE_HANDLING"
        }
      ],
      "title": "pubsub_v1_generated_subscriber_pull_sync.py"
    },
    {
      "canonical": true,
      "clientMethod": {
        "async": true,
        "client": {
          "fullName": "google.pubsub_v1.SubscriberAsyncClient",
          "shortName": "SubscriberAsyncClient"
        },
        "fullName": "google.pubsub_v1.SubscriberAsyncClient.seek",
        "method": {
          "fullName": "google.pubsub.v1.Subscriber.Seek",
          "service": {
            "fullName": "google.pubsub.v1.Subscriber",
            "shortName": "Subscriber"
          },
          "shortName": "Seek"
        },
        "parameters": [
          {
            "name": "request",
            "type": "google.pubsub_v1.types.SeekRequest"
          },
          {
            "name": "retry",
            "type": "google.api_core.retry.Retry"
          },
          {
            "name": "timeout",
            "type": "float"
          },
          {
            "name": "metadata",
            "type": "Sequence[Tuple[str, str]"
          }
        ],
        "resultType": "google.pubsub_v1.types.SeekResponse",
        "shortName": "seek"
      },
      "description": "Sample for Seek",
      "file": "pubsub_v1_generated_subscriber_seek_async.py",
      "language": "PYTHON",
      "origin": "API_DEFINITION",
      "regionTag": "pubsub_v1_generated_Subscriber_Seek_async",
      "segments": [
        {
          "end": 51,
          "start": 27,
          "type": "FULL"
        },
        {
          "end": 51,
          "start": 27,
          "type": "SHORT"
        },
        {
          "end": 40,
          "start": 38,
          "type": "CLIENT_INITIALIZATION"
        },
        {
          "end": 45,
          "start": 41,
          "type": "REQUEST_INITIALIZATION"
        },
        {
          "end": 48,
          "start": 46,
          "type": "REQUEST_EXECUTION"
        },
        {
          "end": 52,
          "start": 49,
          "type": "RESPONSE_HANDLING"
        }
      ],
      "title": "pubsub_v1_generated_subscriber_seek_async.py"
    },
    {
      "canonical": true,
      "clientMethod": {
        "client": {
          "fullName": "google.pubsub_v1.SubscriberClient",
          "shortName": "SubscriberClient"
        },
        "fullName": "google.pubsub_v1.SubscriberClient.seek",
        "method": {
          "fullName": "google.pubsub.v1.Subscriber.Seek",
          "service": {
            "fullName": "google.pubsub.v1.Subscriber",
            "shortName": "Subscriber"
          },
          "shortName": "Seek"
        },
        "parameters": [
          {
            "name": "request",
            "type": "google.pubsub_v1.types.SeekRequest"
          },
          {
            "name": "retry",
            "type": "google.api_core.retry.Retry"
          },
          {
            "name": "timeout",
            "type": "float"
          },
          {
            "name": "metadata",
            "type": "Sequence[Tuple[str, str]"
          }
        ],
        "resultType": "google.pubsub_v1.types.SeekResponse",
        "shortName": "seek"
      },
      "description": "Sample for Seek",
      "file": "pubsub_v1_generated_subscriber_seek_sync.py",
      "language": "PYTHON",
      "origin": "API_DEFINITION",
      "regionTag": "pubsub_v1_generated_Subscriber_Seek_sync",
      "segments": [
        {
          "end": 51,
          "start": 27,
          "type": "FULL"
        },
        {
          "end": 51,
          "start": 27,
          "type": "SHORT"
        },
        {
          "end": 40,
          "start": 38,
          "type": "CLIENT_INITIALIZATION"
        },
        {
          "end": 45,
          "start": 41,
          "type": "REQUEST_INITIALIZATION"
        },
        {
          "end": 48,
          "start": 46,
          "type": "REQUEST_EXECUTION"
        },
        {
          "end": 52,
          "start": 49,
          "type": "RESPONSE_HANDLING"
        }
      ],
      "title": "pubsub_v1_generated_subscriber_seek_sync.py"
    },
    {
      "canonical": true,
      "clientMethod": {
        "async": true,
        "client": {
          "fullName": "google.pubsub_v1.SubscriberAsyncClient",
          "shortName": "SubscriberAsyncClient"
        },
        "fullName": "google.pubsub_v1.SubscriberAsyncClient.streaming_pull",
        "method": {
          "fullName": "google.pubsub.v1.Subscriber.StreamingPull",
          "service": {
            "fullName": "google.pubsub.v1.Subscriber",
            "shortName": "Subscriber"
          },
          "shortName": "StreamingPull"
        },
        "parameters": [
          {
            "name": "requests",
            "type": "Iterator[google.pubsub_v1.types.StreamingPullRequest]"
          },
          {
            "name": "retry",
            "type": "google.api_core.retry.Retry"
          },
          {
            "name": "timeout",
            "type": "float"
          },
          {
            "name": "metadata",
            "type": "Sequence[Tuple[str, str]"
          }
        ],
        "resultType": "Iterable[google.pubsub_v1.types.StreamingPullResponse]",
        "shortName": "streaming_pull"
      },
      "description": "Sample for StreamingPull",
      "file": "pubsub_v1_generated_subscriber_streaming_pull_async.py",
      "language": "PYTHON",
      "origin": "API_DEFINITION",
      "regionTag": "pubsub_v1_generated_Subscriber_StreamingPull_async",
      "segments": [
        {
          "end": 63,
          "start": 27,
          "type": "FULL"
        },
        {
          "end": 63,
          "start": 27,
          "type": "SHORT"
        },
        {
          "end": 40,
          "start": 38,
          "type": "CLIENT_INITIALIZATION"
        },
        {
          "end": 56,
          "start": 41,
          "type": "REQUEST_INITIALIZATION"
        },
        {
          "end": 59,
          "start": 57,
          "type": "REQUEST_EXECUTION"
        },
        {
          "end": 64,
          "start": 60,
          "type": "RESPONSE_HANDLING"
        }
      ],
      "title": "pubsub_v1_generated_subscriber_streaming_pull_async.py"
    },
    {
      "canonical": true,
      "clientMethod": {
        "client": {
          "fullName": "google.pubsub_v1.SubscriberClient",
          "shortName": "SubscriberClient"
        },
        "fullName": "google.pubsub_v1.SubscriberClient.streaming_pull",
        "method": {
          "fullName": "google.pubsub.v1.Subscriber.StreamingPull",
          "service": {
            "fullName": "google.pubsub.v1.Subscriber",
            "shortName": "Subscriber"
          },
          "shortName": "StreamingPull"
        },
        "parameters": [
          {
            "name": "requests",
            "type": "Iterator[google.pubsub_v1.types.StreamingPullRequest]"
          },
          {
            "name": "retry",
            "type": "google.api_core.retry.Retry"
          },
          {
            "name": "timeout",
            "type": "float"
          },
          {
            "name": "metadata",
            "type": "Sequence[Tuple[str, str]"
          }
        ],
        "resultType": "Iterable[google.pubsub_v1.types.StreamingPullResponse]",
        "shortName": "streaming_pull"
      },
      "description": "Sample for StreamingPull",
      "file": "pubsub_v1_generated_subscriber_streaming_pull_sync.py",
      "language": "PYTHON",
      "origin": "API_DEFINITION",
      "regionTag": "pubsub_v1_generated_Subscriber_StreamingPull_sync",
      "segments": [
        {
          "end": 63,
          "start": 27,
          "type": "FULL"
        },
        {
          "end": 63,
          "start": 27,
          "type": "SHORT"
        },
        {
          "end": 40,
          "start": 38,
          "type": "CLIENT_INITIALIZATION"
        },
        {
          "end": 56,
          "start": 41,
          "type": "REQUEST_INITIALIZATION"
        },
        {
          "end": 59,
          "start": 57,
          "type": "REQUEST_EXECUTION"
        },
        {
          "end": 64,
          "start": 60,
          "type": "RESPONSE_HANDLING"
        }
      ],
      "title": "pubsub_v1_generated_subscriber_streaming_pull_sync.py"
    },
    {
      "canonical": true,
      "clientMethod": {
        "async": true,
        "client": {
          "fullName": "google.pubsub_v1.SubscriberAsyncClient",
          "shortName": "SubscriberAsyncClient"
        },
        "fullName": "google.pubsub_v1.SubscriberAsyncClient.update_snapshot",
        "method": {
          "fullName": "google.pubsub.v1.Subscriber.UpdateSnapshot",
          "service": {
            "fullName": "google.pubsub.v1.Subscriber",
            "shortName": "Subscriber"
          },
          "shortName": "UpdateSnapshot"
        },
        "parameters": [
          {
            "name": "request",
            "type": "google.pubsub_v1.types.UpdateSnapshotRequest"
          },
          {
            "name": "snapshot",
            "type": "google.pubsub_v1.types.Snapshot"
          },
          {
            "name": "update_mask",
            "type": "google.protobuf.field_mask_pb2.FieldMask"
          },
          {
            "name": "retry",
            "type": "google.api_core.retry.Retry"
          },
          {
            "name": "timeout",
            "type": "float"
          },
          {
            "name": "metadata",
            "type": "Sequence[Tuple[str, str]"
          }
        ],
        "resultType": "google.pubsub_v1.types.Snapshot",
        "shortName": "update_snapshot"
      },
      "description": "Sample for UpdateSnapshot",
      "file": "pubsub_v1_generated_subscriber_update_snapshot_async.py",
      "language": "PYTHON",
      "origin": "API_DEFINITION",
      "regionTag": "pubsub_v1_generated_Subscriber_UpdateSnapshot_async",
      "segments": [
        {
          "end": 50,
          "start": 27,
          "type": "FULL"
        },
        {
          "end": 50,
          "start": 27,
          "type": "SHORT"
        },
        {
          "end": 40,
          "start": 38,
          "type": "CLIENT_INITIALIZATION"
        },
        {
          "end": 44,
          "start": 41,
          "type": "REQUEST_INITIALIZATION"
        },
        {
          "end": 47,
          "start": 45,
          "type": "REQUEST_EXECUTION"
        },
        {
          "end": 51,
          "start": 48,
          "type": "RESPONSE_HANDLING"
        }
      ],
      "title": "pubsub_v1_generated_subscriber_update_snapshot_async.py"
    },
    {
      "canonical": true,
      "clientMethod": {
        "client": {
          "fullName": "google.pubsub_v1.SubscriberClient",
          "shortName": "SubscriberClient"
        },
        "fullName": "google.pubsub_v1.SubscriberClient.update_snapshot",
        "method": {
          "fullName": "google.pubsub.v1.Subscriber.UpdateSnapshot",
          "service": {
            "fullName": "google.pubsub.v1.Subscriber",
            "shortName": "Subscriber"
          },
          "shortName": "UpdateSnapshot"
        },
        "parameters": [
          {
            "name": "request",
            "type": "google.pubsub_v1.types.UpdateSnapshotRequest"
          },
          {
            "name": "snapshot",
            "type": "google.pubsub_v1.types.Snapshot"
          },
          {
            "name": "update_mask",
            "type": "google.protobuf.field_mask_pb2.FieldMask"
          },
          {
            "name": "retry",
            "type": "google.api_core.retry.Retry"
          },
          {
            "name": "timeout",
            "type": "float"
          },
          {
            "name": "metadata",
            "type": "Sequence[Tuple[str, str]"
          }
        ],
        "resultType": "google.pubsub_v1.types.Snapshot",
        "shortName": "update_snapshot"
      },
      "description": "Sample for UpdateSnapshot",
      "file": "pubsub_v1_generated_subscriber_update_snapshot_sync.py",
      "language": "PYTHON",
      "origin": "API_DEFINITION",
      "regionTag": "pubsub_v1_generated_Subscriber_UpdateSnapshot_sync",
      "segments": [
        {
          "end": 50,
          "start": 27,
          "type": "FULL"
        },
        {
          "end": 50,
          "start": 27,
          "type": "SHORT"
        },
        {
          "end": 40,
          "start": 38,
          "type": "CLIENT_INITIALIZATION"
        },
        {
          "end": 44,
          "start": 41,
          "type": "REQUEST_INITIALIZATION"
        },
        {
          "end": 47,
          "start": 45,
          "type": "REQUEST_EXECUTION"
        },
        {
          "end": 51,
          "start": 48,
          "type": "RESPONSE_HANDLING"
        }
      ],
      "title": "pubsub_v1_generated_subscriber_update_snapshot_sync.py"
    },
    {
      "canonical": true,
      "clientMethod": {
        "async": true,
        "client": {
          "fullName": "google.pubsub_v1.SubscriberAsyncClient",
          "shortName": "SubscriberAsyncClient"
        },
        "fullName": "google.pubsub_v1.SubscriberAsyncClient.update_subscription",
        "method": {
          "fullName": "google.pubsub.v1.Subscriber.UpdateSubscription",
          "service": {
            "fullName": "google.pubsub.v1.Subscriber",
            "shortName": "Subscriber"
          },
          "shortName": "UpdateSubscription"
        },
        "parameters": [
          {
            "name": "request",
            "type": "google.pubsub_v1.types.UpdateSubscriptionRequest"
          },
          {
            "name": "subscription",
            "type": "google.pubsub_v1.types.Subscription"
          },
          {
            "name": "update_mask",
            "type": "google.protobuf.field_mask_pb2.FieldMask"
          },
          {
            "name": "retry",
            "type": "google.api_core.retry.Retry"
          },
          {
            "name": "timeout",
            "type": "float"
          },
          {
            "name": "metadata",
            "type": "Sequence[Tuple[str, str]"
          }
        ],
        "resultType": "google.pubsub_v1.types.Subscription",
        "shortName": "update_subscription"
      },
      "description": "Sample for UpdateSubscription",
      "file": "pubsub_v1_generated_subscriber_update_subscription_async.py",
      "language": "PYTHON",
      "origin": "API_DEFINITION",
      "regionTag": "pubsub_v1_generated_Subscriber_UpdateSubscription_async",
      "segments": [
        {
          "end": 55,
          "start": 27,
          "type": "FULL"
        },
        {
          "end": 55,
          "start": 27,
          "type": "SHORT"
        },
        {
          "end": 40,
          "start": 38,
          "type": "CLIENT_INITIALIZATION"
        },
        {
          "end": 49,
          "start": 41,
          "type": "REQUEST_INITIALIZATION"
        },
        {
          "end": 52,
          "start": 50,
          "type": "REQUEST_EXECUTION"
        },
        {
          "end": 56,
          "start": 53,
          "type": "RESPONSE_HANDLING"
        }
      ],
      "title": "pubsub_v1_generated_subscriber_update_subscription_async.py"
    },
    {
      "canonical": true,
      "clientMethod": {
        "client": {
          "fullName": "google.pubsub_v1.SubscriberClient",
          "shortName": "SubscriberClient"
        },
        "fullName": "google.pubsub_v1.SubscriberClient.update_subscription",
        "method": {
          "fullName": "google.pubsub.v1.Subscriber.UpdateSubscription",
          "service": {
            "fullName": "google.pubsub.v1.Subscriber",
            "shortName": "Subscriber"
          },
          "shortName": "UpdateSubscription"
        },
        "parameters": [
          {
            "name": "request",
            "type": "google.pubsub_v1.types.UpdateSubscriptionRequest"
          },
          {
            "name": "subscription",
            "type": "google.pubsub_v1.types.Subscription"
          },
          {
            "name": "update_mask",
            "type": "google.protobuf.field_mask_pb2.FieldMask"
          },
          {
            "name": "retry",
            "type": "google.api_core.retry.Retry"
          },
          {
            "name": "timeout",
            "type": "float"
          },
          {
            "name": "metadata",
            "type": "Sequence[Tuple[str, str]"
          }
        ],
        "resultType": "google.pubsub_v1.types.Subscription",
        "shortName": "update_subscription"
      },
      "description": "Sample for UpdateSubscription",
      "file": "pubsub_v1_generated_subscriber_update_subscription_sync.py",
      "language": "PYTHON",
      "origin": "API_DEFINITION",
      "regionTag": "pubsub_v1_generated_Subscriber_UpdateSubscription_sync",
      "segments": [
        {
          "end": 55,
          "start": 27,
          "type": "FULL"
        },
        {
          "end": 55,
          "start": 27,
          "type": "SHORT"
        },
        {
          "end": 40,
          "start": 38,
          "type": "CLIENT_INITIALIZATION"
        },
        {
          "end": 49,
          "start": 41,
          "type": "REQUEST_INITIALIZATION"
        },
        {
          "end": 52,
          "start": 50,
          "type": "REQUEST_EXECUTION"
        },
        {
          "end": 56,
          "start": 53,
          "type": "RESPONSE_HANDLING"
        }
      ],
      "title": "pubsub_v1_generated_subscriber_update_subscription_sync.py"
    }
  ]
}<|MERGE_RESOLUTION|>--- conflicted
+++ resolved
@@ -8,11 +8,7 @@
     ],
     "language": "PYTHON",
     "name": "google-cloud-pubsub",
-<<<<<<< HEAD
-    "version": "0.1.0"
-=======
-    "version": "2.19.1"
->>>>>>> e80342f3
+    "version": "2.19.1"`
   },
   "snippets": [
     {
